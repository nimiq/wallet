--- conflicted
+++ resolved
@@ -12,19 +12,10 @@
 
 <script lang="ts">
 import { createComponent } from '@vue/composition-api';
-import { chooseAddress } from './hub';
 
-<<<<<<< HEAD
 import Sidebar from './components/layouts/Sidebar.vue';
 import AccountOverview from './components/layouts/AccountOverview.vue';
 import AddressOverview from './components/layouts/AddressOverview.vue';
-=======
-import { Identicon } from '@nimiq/vue-components';
-import WalletBalance from '@/components/WalletBalance.vue'
-import AccountList from '@/components/AccountList.vue'
-import TransactionList from '@/components/TransactionList.vue'
-import Footer from '@/components/Footer.vue'
->>>>>>> 8c9e168a
 
 export default createComponent({
     name: 'app',
@@ -36,8 +27,7 @@
 });
 </script>
 
-<<<<<<< HEAD
-<style lang="scss">
+<style scoped lang="scss">
 @import './scss/mixins.scss';
 #app {
     @include flex-full-height;
@@ -51,10 +41,4 @@
         flex-grow: 1;
     }
 }
-=======
-<style scoped lang="scss">
-    .identicon {
-        width: 6rem !important;
-    }
->>>>>>> 8c9e168a
 </style>