--- conflicted
+++ resolved
@@ -11,14 +11,9 @@
             <div v-if="account.balance !== null" class="text-right flex-shrink-0">
                 <Amount
                     class="block font-bold leading-tight group-hover:text-green-500"
-<<<<<<< HEAD
                     :class="activeAddress === account.address && 'text-green-500'"
-                    :amount="account.balance"/>
-=======
-                    :class="activeAccount.address === account.address && 'text-green-500'"
                     :amount="account.balance"
                     :maxDecimals="2"/>
->>>>>>> 8c9e168a
                 <FiatAmount
                     v-if="activeAddress === account.address"
                     class="block text-sm font-semibold opacity-50 leading-tight"
@@ -54,15 +49,13 @@
 })
 </script>
 
-<<<<<<< HEAD
-<style lang="scss">
+<style scoped lang="scss">
     .account-list {
         display: flex;
         flex-direction: column;
-=======
-<style scoped lang="scss">
+    }
+
     .identicon {
         width: 3rem !important;
->>>>>>> 8c9e168a
     }
 </style>