--- conflicted
+++ resolved
@@ -67,13 +67,8 @@
                 <CaretRightSmallIcon class="caret-right-small-icon"
                     v-if="bank.support.sepa[direction] === SEPA_INSTANT_SUPPORT.FULL"/>
                 <Tooltip
-<<<<<<< HEAD
-                    v-else-if="bank.support.sepa.outbound === SEPA_INSTANT_SUPPORT.PARTIAL
-                        || bank.support.sepa.outbound === SEPA_INSTANT_SUPPORT.UNKNOWN"
-=======
                     v-else-if="bank.support.sepa[direction] === SEPA_INSTANT_SUPPORT.PARTIAL
                         || bank.support.sepa[direction] === SEPA_INSTANT_SUPPORT.UNKNOWN"
->>>>>>> ae4a769d
                     class="circled-question-mark"
                     preferredPosition="bottom left"
                     theme="inverse"
@@ -84,19 +79,6 @@
                     <p>{{ $t('Contact your bank to find out if your account is eligible.') }}</p>
                 </Tooltip>
                 <Tooltip
-<<<<<<< HEAD
-                    v-else-if="bank.support.sepa.outbound === SEPA_INSTANT_SUPPORT.FULL_OR_SHARED"
-                    class="alert-triangle-icon"
-                    preferredPosition="bottom left"
-                    theme="inverse"
-                    :container="$bankAutocomplete && { $el: $bankAutocomplete }"
-                    :styles="{ transform: `translate3d(${isScrollable ? -1 : 5}%, 2rem, 1px)` }">
-                    <AlertTriangleIcon slot="trigger"/>
-                    <p>{{ $t('Without an individual IBAN, refunds are impossible!') }}</p>
-                    <p>{{ $t('{bankName} offers generic and individual IBANs.', { bankName: bank.name }) }}</p>
-                    <p>{{ $t('In case of any issues, like exceeded limits or insufficient amounts, '
-                        + 'the automatic refunds will only work for individual IBAN addresses.') }}</p>
-=======
                     v-else-if="bank.support.sepa[direction] === SEPA_INSTANT_SUPPORT.FULL_OR_SHARED"
                     class="alert-triangle-icon"
                     preferredPosition="bottom left"
@@ -113,10 +95,9 @@
                     </template>
                     <template v-else>
                         <p>{{ $t('Don’t use a generic IBAN!') }}</p>
-                        <p>{{ $t('{bankName} offers generic and individual IBANs. ', { bankName: bank.name }) }}</p>
+                        <p>{{ $t('{bankName} offers generic and individual IBANs.', { bankName: bank.name }) }}</p>
                         <p class="nq-orange">{{ $t('Selling and refunds will not work with a generic IBAN!') }}</p>
                     </template>
->>>>>>> ae4a769d
                 </Tooltip>
             </li>
             <li class="more-count" v-if="matchingBanks.length > visibleBanks.length">
@@ -135,10 +116,6 @@
 <script lang="ts">
 import { defineComponent, computed, ref, watch, onMounted } from '@vue/composition-api';
 import { LabelInput, CaretRightSmallIcon, Tooltip, AlertTriangleIcon } from '@nimiq/vue-components';
-<<<<<<< HEAD
-import { SEPA_INSTANT_SUPPORT, BankInfos } from '@/stores/Swaps';
-=======
->>>>>>> ae4a769d
 // @ts-expect-error Could not find a declaration file for module 'v-click-outside'.
 import vClickOutside from 'v-click-outside';
 import loadBankList from '@/data/banksList';
