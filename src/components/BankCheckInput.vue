<template>
    <div class="bank-check-input" :class="{ disabled }" @keydown="onKeyDown">
        <LabelInput v-bind="$attrs" v-on="$listeners" v-model="localValue" :disabled="disabled" ref="$bankSearchInput"/>
        <div class="country-selector" v-click-outside="() => countryDropdownOpened = false">
            <button class="reset trigger" @click="countryDropdownOpened = true">
                <CountryFlag v-if="currentCountry" :code="currentCountry.code" />
                <img src="../assets/arrow-down.svg" />
            </button>
            <div v-if="countryDropdownOpened" class="country-dropdown">
                <div class="country-search">
                    <svg xmlns="http://www.w3.org/2000/svg" viewBox="0 0 14 14">
                        <g fill="none" stroke="#FFF" stroke-linecap="round"
                            stroke-linejoin="round" stroke-width="1.5px">
                            <circle cx="5.5" cy="5.5" r="4.5" />
                            <line x1="13" y1="13" x2="9" y2="9" />
                        </g>
                    </svg>
                    <input class="nq-input"
                        :placeholder="$t('Search')"
                        v-model="countrySearch"
                        ref="$countrySearchInput"/>
                </div>
                <ul class="country-list" ref="$countryAutocomplete">
                    <li v-for="(country, index) in countries"
                        :key="country.code"
                        :class="{ selected: index === selectedCountryIndex }"
                        @click="selectCountry(country)"
                        @mouseenter="selectedCountryIndex = index"
                    >
                        <CountryFlag :code="country.code" />
                        {{ country.name }}
                    </li>
                    <li class="info">{{ $t('More locations will be supported soon.') }}</li>
                </ul>
            </div>
        </div>
        <ul class="bank-autocomplete" ref="$bankAutocomplete"
            v-if="matchingBanks && matchingBanks.length > 0 && localValue.length >= 2 && !countryDropdownOpened"
            :class="{ scroll: isScrollable }"
        >
            <li class="bank"
                v-for="(bank, index) in visibleBanks" :key="index"
                :class="{ selected: selectedBankIndex === index }"
                :disabled="bank.support.sepa[direction] === SEPA_INSTANT_SUPPORT.NONE"
                :title="bank.name"
                @mouseenter="selectedBankIndex = index"
                @click="selectBank(bank)"
                @mousedown.prevent
            >
                <BankIcon v-if="bank.support.sepa[direction] !== SEPA_INSTANT_SUPPORT.NONE"/>
                <ForbiddenIcon v-else />

                <div class="flex-column">
                    <span v-if="shouldHighlightMatch(bank.name)">{{
                        getMatchPrefix(bank.name)
                        }}<strong>{{
                            getMatch(bank.name)
                        }}</strong>{{
                        getMatchSuffix(bank.name)
                    }}</span>
                    <span v-else>{{ bank.name }}</span>

                    <div class="bic">{{ bank.BIC }}</div>
                </div>

                <CaretRightSmallIcon class="caret-right-small-icon"
                    v-if="bank.support.sepa[direction] === SEPA_INSTANT_SUPPORT.FULL"/>
                <Tooltip
<<<<<<< HEAD
                    v-if="bank.support.sepa[direction] === SEPA_INSTANT_SUPPORT.PARTIAL
                        || bank.support.sepa[direction] === SEPA_INSTANT_SUPPORT.UNKNOWN"
=======
                    v-else-if="bank.support.sepa.outbound === SEPA_INSTANT_SUPPORT.PARTIAL
                        || bank.support.sepa.outbound === SEPA_INSTANT_SUPPORT.UNKNOWN"
>>>>>>> 841ca633
                    class="circled-question-mark"
                    preferredPosition="bottom left"
                    theme="inverse"
                    :container="$bankAutocomplete && { $el: $bankAutocomplete }"
                    :styles="{ transform: `translate3d(${isScrollable ? -1 : 5}%, 2rem, 1px)` }">
                    <CircledQuestionMarkIcon slot="trigger"/>
                    <p>{{ $t('Not all accounts provided by this bank support instant transactions.') }}</p>
                    <p>{{ $t('Contact your bank to find out if your account is eligible.') }}</p>
                </Tooltip>
                <Tooltip
                    v-else-if="bank.support.sepa.outbound === SEPA_INSTANT_SUPPORT.FULL_OR_SHARED"
                    class="alert-triangle-icon"
                    preferredPosition="bottom left"
                    theme="inverse"
                    :container="$bankAutocomplete && { $el: $bankAutocomplete }"
                    :styles="{ transform: `translate3d(${isScrollable ? -1 : 5}%, 2rem, 1px)` }">
                    <AlertTriangleIcon slot="trigger"/>
                    <p>{{ $t('Without an individual IBAN, refunds are impossible!') }}</p>
                    <p>{{ $t('{bankName} offers generic and individual IBANs.', { bankName: bank.name }) }}</p>
                    <p>{{ $t('In case of any issues, like exceeded limits or insufficient amounts, '
                        + 'the automatic refunds will only work for individual IBAN addresses.') }}</p>
                </Tooltip>
            </li>
            <li class="more-count" v-if="matchingBanks.length > visibleBanks.length">
                <a @click="isScrollable = true">
                    {{ $tc('+ {count} more | + {count} more', matchingBanks.length - visibleBanks.length) }}
                </a>
            </li>
            <li class="warning" v-if="showWarning" key="warning">
                {{ $t('Your bank needs to support SEPA Instant out transactions.'
                    + ' Some banks don’t support it yet, but are likely to do so in the future.') }}
            </li>
        </ul>
    </div>
</template>

<script lang="ts">
import { defineComponent, computed, ref, watch, onMounted } from '@vue/composition-api';
import { LabelInput, CaretRightSmallIcon, Tooltip, AlertTriangleIcon } from '@nimiq/vue-components';
import { SEPA_INSTANT_SUPPORT, BankInfos } from '@/stores/Swaps';
// @ts-expect-error Could not find a declaration file for module 'v-click-outside'.
import vClickOutside from 'v-click-outside';
import loadBankList from '@/data/banksList';
import I18nDisplayNames from '@/lib/I18nDisplayNames';
import BankIcon from './icons/BankIcon.vue';
import CircledQuestionMarkIcon from './icons/CircledQuestionMark.vue';
import ForbiddenIcon from './icons/ForbiddenIcon.vue';
import CountryFlag from './CountryFlag.vue';
import WorldIcon from './icons/WorldIcon.vue';

type CountryInfo = {
    name: string,
    code: string,
}

function unicodeNormalize(s: string) {
    return s.normalize('NFD').replace(/[\u0300-\u036f]/g, '');
}

export default defineComponent({
    props: {
        value: {
            type: String,
            default: '',
        },
        disabled: {
            type: Boolean,
            default: false,
        },
        direction: {
            type: String as () => 'inbound' | 'outbound',
            required: true,
        },
    },
    setup(props, context) {
        // Nested v-model pattern
        // https://zaengle.com/blog/using-v-model-on-nested-vue-components
        // https://vue-composition-api-rfc.netlify.app/api.html#computed
        const localValue = computed({
            get: () => props.value,
            set(value) { context.emit('input', value); },
        });
        const normalizedLocalValue = computed(() =>
            unicodeNormalize(localValue.value
                .replace(/ä/g, 'ae')
                .replace(/ö/g, 'oe')
                .replace(/ü/g, 'ue'),
            ),
        );

        const $bankSearchInput = ref<LabelInput | null>(null);
        const $countrySearchInput = ref<HTMLInputElement | null>(null);
        const $bankAutocomplete = ref<HTMLUListElement | null>(null);
        const $countryAutocomplete = ref<HTMLUListElement | null>(null);

        const selectedBankIndex = ref(0);
        const selectedCountryIndex = ref(0);
        const currentCountry = ref<CountryInfo | null>(null);
        const countryDropdownOpened = ref(false);
        const countrySearch = ref<string>();

        const i18nCountryName = new I18nDisplayNames('region');
        const intlCollator = new Intl.Collator(undefined, { sensitivity: 'base' });

        /* Lazy-load the complete bank lists */
        const banks = ref<BankInfos[]>([]);
        onMounted(() => {
            selectCountry(countries.value[0]);
            loadBankList().then((BANKS) => banks.value = BANKS);
        });

        /* List of country there's an available bank in. Filtered by country name from countrySearch */
        const countries = computed(() => {
            const rgx = RegExp(countrySearch.value || '', 'i');
            const countryCodes: string[] = [];

            banks.value.forEach(({ country }) => {
                if (!countryCodes.includes(country)) {
                    countryCodes.push(country);
                }
            });

            const unfilteredCountries = countryCodes.map((code) => ({
                code,
                name: i18nCountryName.of(code) || '',
            }));

            unfilteredCountries.unshift({
                code: 'all',
                name: context.root.$t('All countries') as string,
            });

            const filteredCountries = unfilteredCountries
                .filter((country) => country.name && rgx.test(country.name));

            return filteredCountries
                .sort((a, b) => {
                    if (a.code === 'all') return -1;
                    if (b.code === 'all') return 1;
                    return intlCollator.compare(a.name, b.name);
                });
        });

        /* List of available banks in the currently selected country */
        const availableBanks = computed(() => {
            if (currentCountry.value?.code === 'all') return banks.value;
            return banks.value.filter((bank) => bank.country === currentCountry.value?.code);
        });

        /* List of banks matching the BIC or Name search */
        const matchingBanks = computed(() => {
            if (!localValue.value) return [];

            const rgx = RegExp(normalizedLocalValue.value, 'i');

            return Object.values(availableBanks.value).filter((bank) => {
                const normalizedBankName = unicodeNormalize(bank.name);

                return (normalizedBankName && rgx.test(normalizedBankName)) || (bank.BIC && rgx.test(bank.BIC));
            }).sort((a, b) => {
                const aStartWithSearchTerm = unicodeNormalize(a.name).toLowerCase()
                    .startsWith(normalizedLocalValue.value.toLowerCase());
                const bStartWithSearchTerm = unicodeNormalize(b.name).toLowerCase()
                    .startsWith(normalizedLocalValue.value.toLowerCase());

                if (aStartWithSearchTerm && !bStartWithSearchTerm) return -1;
                if (!aStartWithSearchTerm && bStartWithSearchTerm) return 1;

                if (a.name.length < b.name.length) return -1;
                if (b.name.length < a.name.length) return 1;

                return intlCollator.compare(a.name, b.name);
            });
        });

        /* List of banks displayed to the user. */
        const visibleBanks = computed(() =>
            isScrollable.value
                ? matchingBanks.value
                : matchingBanks.value.slice(0, 3),
        );

        /* Reset the selectedBankIndex to 0 on text input */
        watch(localValue, () => selectedBankIndex.value = 0);

        /* Reset the selectedCountryIndex to 0 on text input */
        watch(countrySearch, () => selectedCountryIndex.value = 0);

        /* Keyboard navigation */
        function onKeyDown(event: KeyboardEvent) {
            if ((!matchingBanks || !$bankAutocomplete.value) && (!countryDropdownOpened.value)) return;
            const oldCountryIndex = selectedCountryIndex.value;
            const oldBankIndex = selectedBankIndex.value;

            if (countryDropdownOpened.value) { // country list
                switch (event.key) {
                    case 'ArrowDown':
                        event.preventDefault();
                        selectedCountryIndex.value = Math.max(0, Math.min(
                            countries.value.length - 1, selectedCountryIndex.value + 1),
                        );
                        break;

                    case 'ArrowUp':
                        event.preventDefault();
                        selectedCountryIndex.value = Math.max(0, Math.min(
                            countries.value.length - 1, selectedCountryIndex.value - 1),
                        );
                        break;

                    case 'Enter':
                        if (countries.value[selectedCountryIndex.value]) {
                            selectCountry(countries.value[selectedCountryIndex.value]);
                        } else if (countries.value.length > 0) {
                            selectCountry(countries.value[0]);
                        }
                        break;

                    default:
                        break;
                }

                if (selectedCountryIndex.value !== oldCountryIndex && $countryAutocomplete.value) {
                    $countryAutocomplete.value.children[selectedCountryIndex.value].scrollIntoView({
                        behavior: 'smooth',
                        block: 'center',
                    });
                }
            } else { // bank list
                switch (event.key) {
                    case 'ArrowDown':
                        event.preventDefault();
                        selectedBankIndex.value = Math.max(0, Math.min(
                            visibleBanks.value.length - 1, selectedBankIndex.value + 1),
                        );
                        break;

                    case 'ArrowUp':
                        event.preventDefault();
                        selectedBankIndex.value = Math.max(0, Math.min(
                            visibleBanks.value.length - 1, selectedBankIndex.value - 1),
                        );
                        break;

                    case 'Enter':
                        selectBank(visibleBanks.value[selectedBankIndex.value]);
                        break;

                    default:
                        break;
                }

                if (selectedBankIndex.value !== oldBankIndex && $bankAutocomplete.value) {
                    $bankAutocomplete.value.children[selectedBankIndex.value].scrollIntoView({
                        behavior: 'smooth',
                        block: 'center',
                    });
                }
            }
        }

        /* Emit a bank-selected with the choosen bank as arg, if this one have sepa outbound/inbound support */
        function selectBank(bank: BankInfos) {
            if (bank.support.sepa[props.direction] === SEPA_INSTANT_SUPPORT.NONE) {
                if ($bankSearchInput.value) $bankSearchInput.value.focus();
                return;
            }
            localValue.value = bank.name;
            context.emit('bank-selected', bank);
        }

        /* Show warning if any visible bank is not fully supporting SEPA instant */
        const showWarning = computed(() =>
            matchingBanks.value.some(
                (bank: BankInfos) => bank.support.sepa[props.direction] !== SEPA_INSTANT_SUPPORT.FULL),
        );

        /* Those 3 functions are used to highlight the matched string in the bank autocomplete list */
        function getMatchPrefix(s: string) {
            const normalizedStr = unicodeNormalize(s);
            const rgx = new RegExp(`^(.*?)${normalizedLocalValue.value}`, 'i');
            const match = normalizedStr.match(rgx);

            if (!match) return '';

            return s.substr(0, match[1].length);
        }
        function getMatch(s: string) {
            const normalizedStr = unicodeNormalize(s);
            const rgx = new RegExp(normalizedLocalValue.value, 'i');
            const match = normalizedStr.match(rgx);
            const maxlen = 23;
            let i = 2;

            if (!match) return '';

            const originalMatch = s.substr(normalizedStr.indexOf(match[0]), match[0].length);

            if (originalMatch.length <= 4 || s.length < maxlen) return originalMatch;
            if (s.length - (originalMatch.length - 4) <= maxlen) {
                i = 2 + (maxlen - (s.length - (originalMatch.length - 4)));
            }

            return `${originalMatch.substr(0, 2)}...${originalMatch.substr(originalMatch.length - i, i)}`;
        }
        function getMatchSuffix(s: string) {
            const normalizedStr = unicodeNormalize(s);
            const rgx = new RegExp(`${normalizedLocalValue.value}(.*?)$`, 'i');
            const match = normalizedStr.match(rgx);

            if (!match) return '';

            const tmp = s.substr(normalizedStr.lastIndexOf(match[1]));

            return tmp;
        }

        /* if the search match the bank name: return true. Otherwise it's probaly a BIC search: return false */
        function shouldHighlightMatch(bankName: string) {
            const rgx = new RegExp(normalizedLocalValue.value, 'i');
            return rgx.test(unicodeNormalize(bankName));
        }

        /* set a country as the currently selected one */
        function selectCountry(country: CountryInfo) {
            currentCountry.value = country;

            if (countryDropdownOpened.value) {
                countryDropdownOpened.value = false;
            }
        }

        /* Country dropdown watch: onOpen -> focus input | onClose -> clear input & focus bank search */
        watch(countryDropdownOpened, (newBool, oldBool) => {
            if (newBool && !oldBool && $countrySearchInput.value) { // onOpen
                $countrySearchInput.value.focus();
            } else if (!newBool && oldBool) { // onClose
                countrySearch.value = '';

                if ($bankSearchInput.value) {
                    $bankSearchInput.value.focus();
                }
            }
        });

        const isScrollable = ref(false);

        watch([localValue, countrySearch], () => isScrollable.value = false);

        return {
            SEPA_INSTANT_SUPPORT,

            $bankSearchInput,
            $countrySearchInput,
            $bankAutocomplete,
            $countryAutocomplete,

            localValue,
            matchingBanks,
            visibleBanks,
            selectedBankIndex,

            onKeyDown,
            selectBank,

            showWarning,
            getMatchPrefix,
            getMatch,
            getMatchSuffix,
            shouldHighlightMatch,

            countries,
            currentCountry,
            countryDropdownOpened,
            selectCountry,
            selectedCountryIndex,
            countrySearch,

            isScrollable,
        };
    },
    methods: {
        focus() {
            (this.$refs.$bankSearchInput as LabelInput).focus();
        },
    },
    components: {
        LabelInput,
        CaretRightSmallIcon,
        BankIcon,
        CircledQuestionMarkIcon,
        ForbiddenIcon,
        Tooltip,
        CountryFlag,
        WorldIcon,
        AlertTriangleIcon,
    },
    directives: {
        ClickOutside: vClickOutside.directive,
    },
});
</script>

<style lang="scss" scoped>
@import '../scss/mixins.scss';

.bank-check-input {
    width: 35.5rem;
    margin: 0 auto;

    position: relative;
    font-weight: 600;

    .label-input {
        font-size: 3rem !important;

        /deep/ input {
            width: 100% !important;
            padding: 1.75rem 2rem;
            padding-right: 6.5rem;

            &::placeholder {
                transition: color 200ms var(--nimiq-ease);
                mask: linear-gradient(90deg,
                    white,
                    white calc(100% - 5rem),
                    rgba(255,255,255, 0) calc(100% - .25rem),
                );
            }

            .disabled & {
                color: var(--text-50);
            }
        }
    }
}

.country-selector {
    .trigger {
        display: flex;
        flex-direction: row;
        justify-content: space-between;
        align-items: center;

        position: absolute;
        right: 1.5rem;
        top: 50%;
        transform: translateY(-50%);

        .country-flag {
            margin-right: 0.625rem;
        }
    }

    .country-dropdown {
        @extend %custom-scrollbar-inverse;

        display: flex;
        flex-direction: column;
        width: 22.25rem;

        position: absolute;
        right: -.5rem;
        top: -.5rem;

        background: var(--nimiq-blue-bg);
        color: white;
        border-radius: 0.5rem;
        box-shadow: 0px 1.125rem 2.25rem rgba(0, 0, 0, 0.1);
        list-style-type: none;
        text-align: left;
        user-select: none;
    }

    .country-search {
        display: flex;
        flex-direction: row;
        align-items: center;

        padding: 1rem;
        border-bottom: 1.5px solid rgba(white, .15);

        svg {
            width: 1.75rem;
            height: 1.75rem;
            flex-shrink: 0;
            opacity: .4;
            margin-left: 0.75rem;
            margin-right: 1rem;
        }

        input {
            --border-color: transparent;
            width: auto;
            padding: 0.625rem;
            color: rgba(white, .6);
            min-width: 0;

            &:focus {
                color: white;
            }

            &::placeholder {
                color: rgba(white, .4);
            }
        }
    }

    .country-list {
        max-height: 25rem;
        padding: .5rem;
        padding-top: 1.5rem;
        padding-bottom: 0;
        margin: 0;
        overflow-y: auto;

        mask: linear-gradient(180deg,
            rgba(255, 255, 255, 0) 2%,
            #FFFFFF 12%,
            #FFFFFF 83%,
            rgba(255, 255, 255, 0) 98%
        );

        li {
            display: flex;
            flex-direction: row;
            align-items: center;
            padding: 1rem;
            border-radius: 0.25rem;
            font-weight: 400;
            font-size: var(--body-size);

            &:not(.country-search):not(.info) {
                cursor: pointer;
                background-color: rgba(#FFFFFF, 0);
                transition: background-color 200ms var(--nimiq-ease);

                &:hover,
                &.selected {
                    background-color: rgba(#FFFFFF, .12);
                }
            }

            .flag-icon {
                background: rgba(255, 255, 255, 0.1);
                margin-right: 0.75rem;
            }

            .country-flag {
                margin-right: 1rem;
            }

            &.info {
                font-size: var(--small-size);
                color: rgba(white, .5);
                padding-bottom: 2.5rem;
            }
        }
    }
}

.bank-autocomplete {
    @extend %custom-scrollbar-inverse;

    display: flex;
    flex-direction: column;
    overflow: visible;

    width: 42.5rem;
    margin: 0;
    margin-top: -.25rem;
    padding: .5rem;

    position: absolute;
    z-index: 4;
    top: 100%;
    left: 50%;
    transform: translateX(-50%);

    background: var(--nimiq-blue-bg);
    color: white;
    border-radius: 0.5rem;
    box-shadow: 0px 1.125rem 2.25rem rgba(0, 0, 0, 0.1);
    list-style-type: none;
    text-align: left;
    user-select: none;

    &.scroll {
        max-height: 37.5rem;
        overflow-y: auto;
        overflow-x: hidden;
    }

    li.bank {
        display: flex;
        flex-direction: row;
        align-items: center;
        flex-shrink: 0;
        padding: 1rem 1.5rem;
        border-radius: 0.25rem;
        font-weight: 400;
        cursor: pointer;
        height: 7rem;
        overflow: visible;

        background-color: rgba(#FFFFFF, 0);
        transition: background-color 200ms var(--nimiq-ease);

        &:not(:last-child) {
            margin-bottom: .5rem;
        }

        &[disabled] {
            opacity: 0.4;
            cursor: not-allowed;
        }

        &:not([disabled]) {
            &:hover,
            &.selected {
                background-color: rgba(#FFFFFF, .12);

                .caret-right-small-icon {
                    opacity: 1;
                }
            }
        }

        & > div.flex-column {
            flex-grow: 1;
            transform: translateY(10px);
            white-space: nowrap;
            overflow: hidden;

            mask: linear-gradient(90deg,
                white,
                white calc(100% - 5rem),
                rgba(255,255,255, 0) calc(100% - .5rem),
            );

            transition: transform 200ms cubic-bezier(0.5, 0, 0.15, 1);
        }

        .bic {
            opacity: 0;
            font-weight: 500;
            font-size: 1.625rem;
            line-height: 110%;
            letter-spacing: 0.0625rem;
            margin-top: 0.5rem;
            font-weight: 500;
            font-family: 'Fira Mono';

            transition: opacity 200ms cubic-bezier(0.5, 0, 0.15, 1);
        }

        &:hover,
        &.selected {
            & > div.flex-column {
                transform: translateY(0);
            }

            .bic {
                opacity: .5;
            }
        }

        .caret-right-small-icon {
            opacity: 0.3;
            transition: opacity 200ms var(--nimiq-ease);
        }

        .circled-question-mark,
        .alert-triangle-icon {
            flex-shrink: 0;
            flex-grow: 0;

            &.tooltip /deep/ .tooltip-box {
                width: 32rem;
                box-shadow:
                    0px 18px 38px rgba(31, 35, 72, 0.14),
                    0px 7px 8.5px rgba(31, 35, 72, 0.08),
                    0px 2px 2.5px rgba(31, 35, 72, 0.04);
            }

            svg {
                color: var(--nimiq-orange);
            }

            p {
                line-height: 130%;
            }

            p:first-child {
                color: var(--text-100);
                margin-bottom: 1rem;
            }

            p:not(:first-child) {
                color: var(--text-60);
                margin-top: 0;
                margin-bottom: .5rem;
                font-size: var(--small-size);
            }

            p:last-child {
                margin-bottom: 0;
            }
        }
    }

    .bank-icon,
    .forbidden-icon {
        margin-right: 1rem;
        height: 3rem;
        width: 3rem;
        font-size: 1.625rem;
        letter-spacing: -0.05em;
        flex-shrink: 0;
    }

    li.more-count {
        font-size: var(--small-size);
        margin-left: 1.5rem;
        margin-bottom: 1.75rem;

        a {
            opacity: .5;
            cursor: pointer;

            &:hover,
            &:focus {
                opacity: .75;
            }
        }
    }

    li.warning {
        font-size: var(--small-size);
        line-height: 130%;
        margin: 0.5rem;
        padding: 1rem;
        border-top: 1px solid rgba(white, 0.2);
        opacity: 0.6;
    }
}

@media (max-width: 450px) { // Vue-components breakpoint
    .bank-check-input {
        width: 90%;
    }

    .bank-autocomplete {
        width: 120%;

        li.bank {
            & > div.flex-column {
                transform: translateY(0);
            }

            .bic {
                opacity: .5;
            }
        }
    }
}

@media (hover: none) {
    .bank-autocomplete li.bank {
        & > div.flex-column {
            transform: translateY(0);
        }

        .bic {
            opacity: .5;
        }
    }
}

</style><|MERGE_RESOLUTION|>--- conflicted
+++ resolved
@@ -66,13 +66,8 @@
                 <CaretRightSmallIcon class="caret-right-small-icon"
                     v-if="bank.support.sepa[direction] === SEPA_INSTANT_SUPPORT.FULL"/>
                 <Tooltip
-<<<<<<< HEAD
-                    v-if="bank.support.sepa[direction] === SEPA_INSTANT_SUPPORT.PARTIAL
+                    v-else-if="bank.support.sepa[direction] === SEPA_INSTANT_SUPPORT.PARTIAL
                         || bank.support.sepa[direction] === SEPA_INSTANT_SUPPORT.UNKNOWN"
-=======
-                    v-else-if="bank.support.sepa.outbound === SEPA_INSTANT_SUPPORT.PARTIAL
-                        || bank.support.sepa.outbound === SEPA_INSTANT_SUPPORT.UNKNOWN"
->>>>>>> 841ca633
                     class="circled-question-mark"
                     preferredPosition="bottom left"
                     theme="inverse"
@@ -83,7 +78,7 @@
                     <p>{{ $t('Contact your bank to find out if your account is eligible.') }}</p>
                 </Tooltip>
                 <Tooltip
-                    v-else-if="bank.support.sepa.outbound === SEPA_INSTANT_SUPPORT.FULL_OR_SHARED"
+                    v-else-if="bank.support.sepa[direction] === SEPA_INSTANT_SUPPORT.FULL_OR_SHARED"
                     class="alert-triangle-icon"
                     preferredPosition="bottom left"
                     theme="inverse"
