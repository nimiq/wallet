<template>
    <div class="address-overview"
        :class="{ 'no-accounts flex-column': !activeAddressInfo && activeCurrency !== CryptoCurrency.BTC }">
        <template v-if="activeAddressInfo || activeCurrency === CryptoCurrency.BTC">
            <div class="actions-mobile flex-row">
                <button class="reset icon-button" @click="$router.back()"><ArrowLeftIcon/></button>
                <SearchBar v-model="searchString"/>
                <button
                    v-if="activeCurrency === 'nim' && unclaimedCashlinkCount"
                    class="nq-button-s orange unclaimed-cashlinks"
                    :class="{'active': showUnclaimedCashlinkList}"
                    @click="showUnclaimedCashlinkList = !showUnclaimedCashlinkList"
                    @mousedown.prevent
                >
                    {{ $tc(
                        '{count} pending Cashlink | {count} pending Cashlinks',
                        unclaimedCashlinkCount,
                    ) }}
                </button>
                <button
                    v-if="activeCurrency === 'nim'"
                    class="reset icon-button"
                    @click="$event.currentTarget.focus() /* Required for MacOS Safari & Firefox */"
                >
                    <MenuDotsIcon/>
                    <div class="popup-menu nq-blue-bg">
                        <button class="reset flex-row"
                            @mousedown="rename(activeAccountId, activeAddressInfo.address)"
                        >
                            <RenameIcon/>{{ $t('Rename') }}
                        </button>
                    </div>
                </button>
            </div>
            <div class="active-address flex-row">
                <div class="identicon-wrapper">
                    <Identicon v-if="activeCurrency === 'nim'" :address="activeAddressInfo.address" />
                    <BitcoinIcon v-else/>
                    <button v-if="activeCurrency === 'nim'" class="reset identicon-menu flex-row"
                        @click="$event.currentTarget.focus() /* Required for MacOS Safari & Firefox */"
                    >
                        <GearIcon/>
                        <div class="popup-menu nq-blue-bg">
                            <button class="reset flex-row"
                                @mousedown="rename(activeAccountId, activeAddressInfo.address)"
                            >
                                <RenameIcon/>{{ $t('Rename') }}
                            </button>
                        </div>
                    </button>
                </div>
                <div class="meta">
                    <div class="flex-row">
                        <div v-if="activeCurrency === 'nim'" class="label">{{activeAddressInfo.label}}</div>
                        <div v-else class="label bitcoin">{{ $t('Bitcoin') }}</div>
                        <Amount v-if="activeCurrency === 'nim'" :amount="activeAddressInfo.balance" value-mask/>
                        <Amount v-else :amount="btcAccountBalance" currency="btc" value-mask/>
                    </div>
                    <div class="flex-row">
                        <!-- We need to key the Copyable component, so that the tooltip disappears when
                             switching addresses while the tooltip is showing -->
                        <Copyable v-if="activeCurrency === 'nim'"
                            :text="activeAddressInfo.address" :key="activeAddressInfo.address"
                        >
                            <div class="address" v-responsive="{'masked': el => el.width < addressMaskedWidth}">
                                {{activeAddressInfo.address}}
                            </div>
                        </Copyable>
                        <FiatConvertedAmount v-if="activeCurrency === 'nim'"
                            :amount="activeAddressInfo.balance" value-mask/>
                        <FiatConvertedAmount v-else
                            :amount="btcAccountBalance" currency="btc" value-mask/>
                    </div>
                </div>
            </div>
            <div class="actions flex-row">
                <SearchBar v-model="searchString"/>

                <button
                    v-if="activeCurrency === 'nim' && unclaimedCashlinkCount"
                    class="nq-button-s orange unclaimed-cashlinks"
                    :class="{'active': showUnclaimedCashlinkList}"
                    @click="showUnclaimedCashlinkList = !showUnclaimedCashlinkList"
                    @mousedown.prevent
                >
                    {{ $tc(
                        '{count} pending Cashlink | {count} pending Cashlinks',
                        unclaimedCashlinkCount,
                    ) }}
                </button>

                <button class="send nq-button-pill light-blue flex-row"
                    @click="$router.push(activeCurrency === 'nim' ? '/send' : '/btc-send')" @mousedown.prevent
                    :disabled="(activeCurrency === 'nim' && (!activeAddressInfo || !activeAddressInfo.balance))
                        || (activeCurrency === 'btc' && !btcAccountBalance)"
                >
                    <ArrowRightSmallIcon />{{ $t('Send') }}
                </button>
                <button class="receive nq-button-s flex-row"
                    @click="$router.push(activeCurrency === 'nim' ? '/receive' : '/btc-receive')" @mousedown.prevent
                >
                    <ArrowRightSmallIcon />{{ $t('Receive') }}
                </button>
            </div>
            <div class="scroll-mask top"></div>
            <TransactionList
                v-if="activeCurrency === CryptoCurrency.NIM"
                :searchString="searchString"
                :showUnclaimedCashlinkList="showUnclaimedCashlinkList"
                @unclaimed-cashlink-count="setUnclaimedCashlinkCount"
                @close-unclaimed-cashlink-list="hideUnclaimedCashlinkList"
            />
            <BtcTransactionList
                v-else
                :searchString="searchString"
            />
        </template>
        <template v-else>
            <img :src="'https://42f2671d685f51e10fc6-b9fcecea3e50b3b59bdc28dead054ebc.ssl.cf5.rackcdn.com/'
                + 'illustrations/To_the_stars_qhyy.svg'"/>
            <span class="opacity-75">{{ $t('Let\'s get started! Create your Nimiq account:') }}</span>
            <button class="nq-button" @click="onboard" @mousedown.prevent>{{ $t('Signup') }}</button>
        </template>

        <MobileActionBar/>

        <Portal>
            <transition name="modal">
                <router-view name="modal"/>
            </transition>
        </Portal>
    </div>
</template>

<script lang="ts">
import { defineComponent, ref, watch, computed } from '@vue/composition-api';
import { Identicon, GearIcon, Copyable, ArrowRightSmallIcon, ArrowLeftIcon, MenuDotsIcon } from '@nimiq/vue-components';
// @ts-ignore missing types for this package
import { Portal } from '@linusborg/vue-simple-portal';
// @ts-ignore missing types for this package
import { ResponsiveDirective } from 'vue-responsive-components';

import BitcoinIcon from '../icons/BitcoinIcon.vue';
import Amount from '../Amount.vue';
import FiatConvertedAmount from '../FiatConvertedAmount.vue';
import SearchBar from '../SearchBar.vue';
import TransactionList from '../TransactionList.vue';
import BtcTransactionList from '../BtcTransactionList.vue';
import MobileActionBar from '../MobileActionBar.vue';
import RenameIcon from '../icons/AccountMenu/RenameIcon.vue';

import { useAccountStore } from '../../stores/Account';
import { useAddressStore } from '../../stores/Address';
<<<<<<< HEAD
import { useBtcAddressStore } from '../../stores/BtcAddress';
import { onboard, rename } from '../../hub'; // eslint-disable-line import/no-cycle
=======
import { onboard, rename } from '../../hub';
>>>>>>> 61f2e559
import { useWindowSize } from '../../composables/useWindowSize';
import { CryptoCurrency } from '../../lib/Constants';

export default defineComponent({
    name: 'address-overview',
    setup() {
        const { activeAccountId, activeCurrency } = useAccountStore();
        const { activeAddressInfo, activeAddress } = useAddressStore();
        const { accountBalance: btcAccountBalance } = useBtcAddressStore();

        const searchString = ref('');

        const unclaimedCashlinkCount = ref(0);
        const showUnclaimedCashlinkList = ref(false);

        function hideUnclaimedCashlinkList() {
            showUnclaimedCashlinkList.value = false;
        }

        function setUnclaimedCashlinkCount(count: number) {
            unclaimedCashlinkCount.value = count;
            if (!count) hideUnclaimedCashlinkList();
        }

        function clearSearchString() {
            searchString.value = '';
        }

        watch(activeAddress, () => {
            hideUnclaimedCashlinkList();
            clearSearchString();
        });

        const { width: windowWidth } = useWindowSize();

        const addressMaskedWidth = computed(() => windowWidth.value > 1160
            ? 396
            : windowWidth.value > 700
                ? 372
                : 322);

        return {
            activeCurrency,
            searchString,
            activeAccountId,
            activeAddressInfo,
            onboard,
            rename,
            unclaimedCashlinkCount,
            setUnclaimedCashlinkCount,
            showUnclaimedCashlinkList,
            hideUnclaimedCashlinkList,
            addressMaskedWidth,
            btcAccountBalance,
            CryptoCurrency,
        };
    },
    components: {
        ArrowRightSmallIcon,
        Identicon,
        BitcoinIcon,
        GearIcon,
        RenameIcon,
        Copyable,
        Amount,
        FiatConvertedAmount,
        SearchBar,
        TransactionList,
        BtcTransactionList,
        ArrowLeftIcon,
        MenuDotsIcon,
        MobileActionBar,
        Portal,
    },
    directives: {
        responsive: ResponsiveDirective,
    },
});
</script>

<style lang="scss" scoped>
@import '../../scss/mixins.scss';

// TODO: Extract into SCSS mixin or global style
.scroll-mask {
    // position: sticky;
    height: 3rem;
    flex-shrink: 0;
    z-index: 2;
    pointer-events: none;
    margin-right: 2rem;

    &.top {
        // top: 0;
        background: linear-gradient(var(--bg-primary), rgba(255, 255, 255, 0));
        margin-bottom: -3rem;
    }
}

.address-overview {
    @include flex-full-height;
    background: var(--bg-primary);
    flex-direction: column;
    box-shadow: -0.75rem 0 12rem rgba(0, 0, 0, 0.05);

    /* Default: 1440px */
    --padding: 4rem;
    --padding-bottom: 6rem;

    @media (max-width: 1319px) {
        --padding: 3rem;
        --padding-bottom: 5rem;
    }

    @media (max-width: 700px) { // Full mobile breakpoint
        --padding: 1rem;
        --padding-bottom: 2rem;
    }

    @media (min-width: 1800px) {
        --padding: 7rem;
        --padding-bottom: 6rem;
    }

    @media (min-width: 2000px) {
        --padding: 9rem;
        --padding-bottom: 6rem;
    }

    &.no-accounts {
        padding: 6rem 0;
        justify-content: center;
        text-align: center;

        img {
            width: 50%;
            margin: 0 auto 4rem;
        }
    }
}

.active-address {
    flex-shrink: 0;
    align-items: center;
    padding: calc(var(--padding) + 2rem);
    padding-right: calc(var(--padding) + 4rem);
    padding-bottom: var(--padding-bottom);

    .identicon-wrapper {
        position: relative;
        margin-right: 4rem;

        .identicon-menu {
            position: absolute;
            right: 0.25rem;
            bottom: -1.25rem;
            width: 4rem;
            height: 4rem;
            justify-content: center;
            align-items: center;
            border-radius: 50%;
            background: var(--bg-primary);
            box-shadow:
                0px 0.337011px 2px rgba(31, 35, 72, 0.08),
                0px 1.5px 3px rgba(31, 35, 72, 0.08),
                0px 4px 16px rgba(31, 35, 72, 0.11);

            opacity: 0;
            transition: opacity 0.3s var(--nimiq-ease);

            .nq-icon {
                opacity: 0.5;
                transition: opacity 0.3s var(--nimiq-ease);
            }
        }

        > svg {
            width: 10.5rem;
            height: 10.5rem;
            color: #F7931A; // Bitcoin orange
            margin: -0.25rem 0.375rem;
            display: block;
        }
    }

    .identicon {
        height: 11.25rem;
        width: 11.25rem;
        margin: -0.625rem 0; // Negative margin above and below to size identicon to be 90x80 px
        flex-shrink: 0;
    }

    .meta {
        flex-grow: 1;
        min-width: 0;

        .flex-row {
            align-items: center;
        }
    }

    .address,
    .label {
        flex-grow: 1;
        overflow: hidden;
        white-space: nowrap;
    }

    .label,
    .amount {
        --size: var(--h1-size);
        font-size: var(--size);
        margin-top: 0.25rem;
    }

    .address,
    .fiat-amount {
        --size: var(--body-size);
        font-size: var(--size);
        opacity: 0.5;
    }

    .label {
        font-weight: 600;
        margin-bottom: 0.75rem;
        margin-right: 3rem;
        mask: linear-gradient(90deg , white, white calc(100% - 3rem), rgba(255,255,255, 0));

        &.bitcoin {
            position: relative;
            top: 1.25rem;
        }
    }

    .address {
        word-spacing: -0.2em;
        font-family: "Fira Mono", monospace; // TODO: Improve monospace font stack
        transition: opacity .3s var(--nimiq-ease);

        &.masked {
            mask: linear-gradient(90deg , white, white calc(100% - 3rem), rgba(255,255,255, 0));
        }
    }

    .copyable {
        padding: 0.5rem 1rem;
        margin-left: -1rem;
        min-width: 0;
        margin-right: 3rem;

        &:hover .address,
        &:focus .address,
        &.copied .address {
            opacity: 1;
            font-weight: 500;
        }
    }

    .fiat-amount {
        margin-left: auto;
    }

    .amount,
    .fiat-amount {
        flex-shrink: 0;
    }

    .amount {
        font-weight: bold;
        margin-bottom: 0.5rem;
    }

    .fiat-amount {
        font-weight: 600;
        line-height: 1;
    }

    &:hover {
        .identicon-wrapper .identicon-menu {
            opacity: 1;
        }
    }
}

.actions,
.actions-mobile {
    justify-content: space-between;
    margin-bottom: 0.75rem;
    align-items: center;
    margin: 0 var(--padding) 2rem;
    padding: 0 3rem 0 2rem;

    button {
        flex-shrink: 0;
    }
}

.actions-mobile .icon-button,
.active-address .identicon-wrapper .identicon-menu {
    .popup-menu {
        position: absolute;
        font-size: var(--body-size);
        padding: 0.5rem;
        font-weight: 600;
        word-break: keep-all;
        border-radius: 0.5rem;
        z-index: 1;
        pointer-events: none;
        opacity: 0;
        transition: opacity 0.3s var(--nimiq-ease);

        button {
            align-items: center;
            padding: 1rem 1.5rem 1rem 1rem;
            border-radius: 0.25rem;
            transition: background-color .3s var(--nimiq-ease);

            svg {
                width: 2.75rem;
                height: 3rem;
                margin: -0.125rem 1rem -0.125rem 0;
                opacity: 0.8;
            }

            &:hover,
            &:focus {
                background: rgba(255, 255, 255, 0.12);
            }
        }
    }

    &:hover,
    &:focus,
    &:focus-within {
        opacity: 1;

        .nq-icon {
            opacity: 0.8;
        }
    }

    &:focus,
    &:focus-within {
        .popup-menu {
            pointer-events: all;
            opacity: 1;
        }
    }
}

.actions-mobile .icon-button .popup-menu {
    top: 1.375rem;
    right: var(--padding);
}

.active-address .identicon-wrapper .identicon-menu .popup-menu {
    top: -0.25rem;
    left: -0.25rem;
}

.send, .receive {
    margin: 0 1rem;
    align-items: center;

    padding: 1.125rem 2rem;
    height: unset;
    line-height: 1;
    border-radius: 500px;
    font-size: var(--large-button-size);

    .nq-icon {
        width: 1.5rem;
        height: 1.5rem;
        margin-right: 1rem;
    }

    &:disabled {
        opacity: 0.5;
        pointer-events: none;
    }
}

.send .nq-icon {
    transform: rotateZ(-90deg);
}

.receive {
    margin-right: 0;

    .nq-icon {
        transform: rotateZ(90deg);
    }
}

.search-bar {
    margin-right: 3rem;
}

.unclaimed-cashlinks {
    flex-shrink: 0;
    margin-right: 1rem;

    padding: 1.125rem 2rem;
    height: unset;
    line-height: 1;
    border-radius: 500px;
    font-size: var(--large-button-size);

    background: none !important;
    box-shadow: inset 0 0 0 1.5px rgba(252, 135, 2, 0.35); // Based on Nimiq Orange

    transition:
        color .3s var(--nimiq-ease),
        background-color .3s var(--nimiq-ease),
        box-shadow .3s var(--nimiq-ease);

    &:hover,
    &:focus {
        box-shadow: inset 0 0 0 1.5px rgba(252, 117, 0, 0.45); // Based on Nimiq Orange Darkened
    }

    &.active {
        box-shadow: none;
        background:rgba(252, 135, 2, 0.13) !important;
    }
}

.actions-mobile {
    display: none;
}

.transaction-list {
    flex-grow: 1;
}

@media (max-width: 700px) { // Full mobile breakpoint
    .address-overview {
        position: relative;
    }

    .actions {
        display: none;
    }

    .actions-mobile {
        display: flex;
        padding: 0;
        margin: 2rem var(--padding) 1rem;

        .search-bar,
        .unclaimed-cashlinks {
            margin: 0 1rem;
        }

        .icon-button {
            padding: 1rem;
            opacity: 0.3;
            font-size: 2.5rem;

            /deep/ svg {
                display: block;
            }
        }
    }

    .active-address {
        padding: 2rem;
        margin: 0 var(--padding);

        .identicon-wrapper {
            margin-right: 1.5rem;

            > svg {
                width: 5.25rem;
                height: 5.25rem;
                color: #F7931A; // Bitcoin orange
                margin: 0 0.25rem;
                display: block;
            }
        }

        .identicon-menu {
            display: none;
        }

        .identicon {
            height: 5.75rem;
            width: 5.75rem;
            margin: -0.25rem 0; // Negative margin above and below to size identicon to be 46x40 px
        }

        .label,
        .copyable {
            margin-right: 1.25rem;
        }

        .label,
        .amount {
            font-size: var(--h2-size);
            margin-bottom: 0;
        }

        .label.bitcoin {
            top: 0.625rem;
        }

        .address,
        .fiat-amount {
            font-size: var(--small-size);
        }
    }

    .mobile-action-bar {
        margin: 0;
        box-shadow:
            0px 0px 4.12454px rgba(31, 35, 72, 0.031357),
            0px 0px 12.5187px rgba(31, 35, 72, 0.045),
            0px 0px 32.0004px rgba(31, 35, 72, 0.058643),
            0px 0px 80px rgba(31, 35, 72, 0.07);
    }
}
</style><|MERGE_RESOLUTION|>--- conflicted
+++ resolved
@@ -151,12 +151,8 @@
 
 import { useAccountStore } from '../../stores/Account';
 import { useAddressStore } from '../../stores/Address';
-<<<<<<< HEAD
 import { useBtcAddressStore } from '../../stores/BtcAddress';
-import { onboard, rename } from '../../hub'; // eslint-disable-line import/no-cycle
-=======
 import { onboard, rename } from '../../hub';
->>>>>>> 61f2e559
 import { useWindowSize } from '../../composables/useWindowSize';
 import { CryptoCurrency } from '../../lib/Constants';
 
