# 
# Translators:
# Sebastian Langer <basti@b-compu.de>, 2020
# Sören Schwert <hello@soerenschwert.de>, 2020
# Sven <sven@nimiq.com>, 2020
# Daniel, 2020
# 
msgid ""
msgstr ""
"Last-Translator: Daniel, 2020\n"
"Language-Team: German (https://www.transifex.com/nimiq-foundation/teams/107022/de/)\n"
"Content-Type: text/plain; charset=UTF-8\n"
"Language: de\n"
"Plural-Forms: nplurals=2; plural=(n != 1);\n"

<<<<<<< HEAD
#: src/components/modals/TransactionModal.vue:185
=======
#: src/components/modals/MigrationWelcomeModal.vue:32
msgid "{accounts} hold, manage and aggregate addresses."
msgstr "{accounts} halten und fassen Adressen zusammen."

#: src/components/modals/MigrationWelcomeModal.vue:37
msgid "{addresses} send and receive transactions."
msgstr "{addresses} senden und empfangen Transaktionen."

#: src/components/modals/TransactionModal.vue:184
>>>>>>> bae325c0
msgid "{count} Confirmation | {count} Confirmations"
msgstr "{count} Bestätigung | {count} Bestätigungen"

#: src/components/NetworkStats.vue:9
msgid "{count} Peer | {count} Peers"
msgstr "{count} Teilnehmer | {count} Teilnehmer"

#: src/components/layouts/AddressOverview.vue:14
#: src/components/layouts/AddressOverview.vue:76
msgid "{count} pending Cashlink | {count} pending Cashlinks"
msgstr "{count} offener Cashlink | {count} offene Cashlinks"
<<<<<<< HEAD
=======

#: src/components/modals/TransactionModal.vue:186
msgid "{fee} fee"
msgstr "{fee} Gebühr"
>>>>>>> bae325c0

#: src/components/modals/TradeModal.vue:29
msgid "24/7 Chat & Phone Support"
msgstr "24/7 Chat- & Telefonservice"

<<<<<<< HEAD
#: src/components/layouts/Settings.vue:213
=======
#: src/components/layouts/Settings.vue:197
>>>>>>> bae325c0
msgid ""
"A contact with the address \"{address}\", but a different name already exists.\n"
"                            Do you want to replace it?"
msgstr ""
"Ein Kontakt mit der Adresse \"{adress}\", aber ein anderer Name exisiert bereits.\n"
"Willst du ihn überschreiben?"

#: src/components/modals/MigrationWelcomeModal.vue:76
msgid ""
"Account creation was massively improved. Give\n"
"it a try and experience all new Nimiq features."
msgstr ""
"Die Kontoerstellung wurde massiv verbessert. \n"
"Probiere es direkt aus und erlebe was Nimiq alles neues kann."

#: src/components/modals/MigrationWelcomeModal.vue:34
msgid "Accounts"
msgstr "Konten"

#: src/components/modals/SendModal.vue:140
msgid "Add a public message..."
msgstr "Öffentliche Nachricht hinzufügen..."

#: src/components/AccountMenu.vue:70
msgid "Add account"
msgstr "Konto hinzufügen"

#: src/components/AddressList.vue:18
msgid "Add address"
msgstr "Adresse hinzufügen"

#: src/components/modals/TransactionModal.vue:121
#: src/components/modals/TransactionModal.vue:84
msgid "Add contact"
msgstr "Kontakt hinzufügen"

#: src/components/modals/SendModal.vue:28
msgid "Address unavailable?"
msgstr "Adresse nicht bekannt?"

#: src/components/modals/MigrationWelcomeModal.vue:39
msgid "Addresses"
msgstr "Adressen"

#: src/components/layouts/Settings.vue:41
msgid "all"
msgstr "alle"

#: src/components/modals/WelcomeModal.vue:49
msgid "All in one easy place."
msgstr "Alles an einem Ort."

#: src/components/layouts/AccountOverview.vue:60
#: src/components/LegacyAccountNotice.vue:37
msgid ""
"All new features are exclusive to new accounts. Upgrade now, it only takes "
"seconds."
msgstr ""
"Jetzt aktualisieren um alle neuen Funktionen nutzen zu können. Es dauert "
"auch wirklich nur ein paar Sekunden!"

#: src/components/modals/DisclaimerModal.vue:21
msgid ""
"All translations are for information purposes only. The English text is the "
"controlling version."
msgstr ""
"Alle Übersetzungen dienen ausschließlich zu Informationszwecken. Die "
"englische Originalversion ist rechtlich bindend."

#: src/components/modals/DisclaimerModal.vue:7
msgid "Always backup your Recovery Words, Password and Login Files."
msgstr ""
"Sichere immer deine Wiederherstellungswörter, dein Password und deine Login-"
"Datei."

#: src/components/modals/WelcomeModal.vue:41
msgid "And {BTC}, the gold standard of crypto and a sound store of value."
msgstr "Und {BTC}, den Crypto-Goldstandard."

#: src/components/modals/TradeModal.vue:30
msgid "Android and iOS App"
msgstr "Android und iOS App"

#: src/components/layouts/Settings.vue:130
msgid "Automatic"
msgstr ""

#: src/components/layouts/Network.vue:14
msgid "Back to addresses"
msgstr "Zurück zu Adressen"

#: src/components/layouts/AccountOverview.vue:25
msgid "Backup"
msgstr "Backup"

#: src/components/LegacyAccountNotice.vue:21
msgid "Bitcoin"
msgstr "Bitcoin"

<<<<<<< HEAD
#: src/components/modals/TransactionModal.vue:182
msgid "Block #{height}"
msgstr "Block #{height}"

#: src/components/modals/TransactionModal.vue:192
=======
#: src/components/modals/TransactionModal.vue:181
msgid "Block #{height}"
msgstr "Block #{height}"

#: src/components/modals/TransactionModal.vue:195
>>>>>>> bae325c0
msgid "Block explorer"
msgstr "Block Explorer"

#: src/components/NetworkStats.vue:12
msgid "Block height"
msgstr "Blockhöhe"

#: src/components/NetworkMap.vue:29
msgid "Browser"
msgstr "Browser"

#: src/components/layouts/Sidebar.vue:31
msgid "Buy & Sell"
msgstr "Kaufen & Verkaufen"

#: src/components/modals/TradeModal.vue:98
msgid "Buy and sell with your wallet."
msgstr "Kaufe und verkaufe in deiner Wallet."

#: src/components/TransactionList.vue:65
msgid "Buy NIM"
msgstr "NIM kaufen"

#: src/components/modals/SendModal.vue:166
msgid ""
"By adding a transaction fee, you can influence how fast your transaction "
"will be processed."
msgstr ""
"Indem du eine Transaktionsgebühr hinzufügst, kannst du beeinflussen, wie "
"schnell deine Transaktion verarbeitet wird."

<<<<<<< HEAD
#: src/components/layouts/Settings.vue:193
msgid "Cannot import contacts, wrong file format."
msgstr "Kontakte können nicht importiert werden, falsches Datei-Format"

#: src/components/modals/TransactionModal.vue:324
=======
#: src/components/layouts/Settings.vue:177
msgid "Cannot import contacts, wrong file format."
msgstr "Kontakte können nicht importiert werden, falsches Datei-Format"

#: src/components/modals/TransactionModal.vue:327
>>>>>>> bae325c0
#: src/components/TransactionList.vue:61
#: src/components/TransactionListItem.vue:138
msgid "Cashlink"
msgstr "Cashlink"

#: src/components/modals/TransactionModal.vue:11
msgid "Cashlink from {address}"
msgstr "Cashlink von {address}"

#: src/components/modals/TransactionModal.vue:19
msgid "Cashlink to {address}"
msgstr "Cashlink an {address}"

#: src/components/AccountMenu.vue:50
msgid "Change password"
msgstr "Passwort ändern"

#: src/components/layouts/Settings.vue:19
msgid "Change your language setting."
msgstr "Ändere deine Spracheinstellung."

#: src/components/modals/SendModal.vue:40
msgid "Choose a Recipient"
msgstr "Empfänger auswählen"

#: src/components/modals/SendModal.vue:156
msgid "Choose an Address"
msgstr "Adresse auswählen"

#: src/components/layouts/Settings.vue:98
msgid "Clear"
msgstr "Löschen"

#: src/components/layouts/Settings.vue:92
msgid "Clear Cache"
msgstr "Zwischenspeicher löschen"

#: src/components/layouts/AccountOverview.vue:55
#: src/components/LegacyAccountNotice.vue:21
#: src/components/LegacyAccountNotice.vue:28
#: src/components/modals/WelcomeModal.vue:40
msgid "Coming soon"
msgstr "Bald"

#: src/components/modals/TradeModal.vue:97
msgid "Coming soon"
msgstr "Bald"

#: src/components/TransactionList.vue:57
msgid "Congrats"
msgstr "Glückwunsch"

#: src/components/modals/WelcomeModal.vue:21
msgid ""
"Connect directly to the Nimiq blockchain.\n"
"Be independent from any middleman."
msgstr ""
"Verbinde dich direkt mit der Blockchain,\n"
"komplett unabhängig von Mittelsmännern."

#: src/components/NetworkStats.vue:8
msgid "Connected to"
msgstr "Verbunden"

#: src/components/NetworkStats.vue:46
msgid "connecting"
msgstr "verbinden"

#: src/components/NetworkStats.vue:4
msgid "Consensus"
msgstr "Konsensus"

#: src/components/ContactShortcuts.vue:9
msgid "Contacts"
msgstr "Kontakte"

#: src/components/modals/MigrationWelcomeModal.vue:87
#: src/components/modals/WelcomeModal.vue:94
msgid "Continue"
msgstr "Weiter"

#: src/components/modals/WelcomeModal.vue:101
msgid "Continue to Login File"
msgstr "Weiter zur Login-Datei"

#: src/components/modals/SendModal.vue:30
msgid "Create a Cashlink"
msgstr "Cashlink erstellen"

#: src/components/LegacyAccountUpgradeButton.vue:7
msgid "Create a new account"
msgstr "Neues Konto erstellen"

#: src/components/LegacyAccountNotice.vue:6
msgid ""
"Create a new account and transfer your funds. New features and possibilities"
" await."
msgstr ""
"Erstelle ein neues Konto und übertrage dein Geld. Neue Funktionen warten auf"
" dich."

#: src/components/AccountMenu.vue:39
msgid "Create backup"
msgstr "Backup erstellen"

#: src/components/modals/ReceiveModal.vue:28
msgid "Create payment link"
msgstr "Zahlungslink erstellen"

#: src/components/modals/TradeModal.vue:50
msgid "Credit Card accepted"
msgstr "Kreditkartenzahlung möglich"

<<<<<<< HEAD
#: src/components/layouts/Settings.vue:121
msgid "Currency Format"
msgstr ""

#: src/components/modals/TransactionModal.vue:168
=======
#: src/components/modals/TransactionModal.vue:167
>>>>>>> bae325c0
msgid "Current value"
msgstr "Aktueller Wert"

#: src/components/layouts/Settings.vue:88
msgid "Developer"
msgstr "Entwickler"

<<<<<<< HEAD
#: src/components/layouts/Settings.vue:140
=======
#: src/components/layouts/Settings.vue:124
>>>>>>> bae325c0
#: src/components/modals/DisclaimerModal.vue:5
msgid "Disclaimer"
msgstr "Haftungsausschluss"

#: src/components/ContactBook.vue:49
msgid "Done"
msgstr "Fertig"

#: src/components/modals/WelcomeModal.vue:81
msgid "Download it and store it safely. Don’t share it – don’t lose it."
msgstr "Lade sie runter und verwahre sie gut. "

#: src/components/modals/WelcomeModal.vue:26
msgid "Download your Login File"
msgstr "Login-Datei speichern"

#: src/components/ContactBook.vue:43
msgid "Edit contacts"
msgstr "Kontakte bearbeiten"

#: src/components/layouts/Settings.vue:34
msgid "Edit the amount of decimals visible for NIM values."
msgstr "Wieviele Nachkommenstellen möchtest du für NIM sehen?"

<<<<<<< HEAD
#: src/components/modals/SendModal.vue:482
=======
#: src/components/modals/SendModal.vue:494
>>>>>>> bae325c0
msgid "Edit transaction"
msgstr "Transaktion bearbeiten"

#: src/components/modals/SendModal.vue:20
msgid "Enter address"
msgstr "Adresse eingeben"

#: src/components/NetworkStats.vue:47
msgid "established"
msgstr "hergestellt"

#: src/components/TransactionListItem.vue:37
msgid "expired"
msgstr "abgelaufen"

#: src/components/modals/TransactionModal.vue:58
msgid "Expired"
msgstr "Abgelaufen"

#: src/components/modals/SendModal.vue:358
msgid "express"
msgstr "express"

#: src/components/modals/TransactionModal.vue:58
msgid "Failed"
msgstr "Fehlgeschlagen"

#: src/components/TestnetFaucet.vue:137
msgid "Faucet error - please try again."
msgstr "Problem mit der Faucet, probiere es noch einmal."

#: src/components/TestnetFaucet.vue:80
msgid "Faucet is empty"
msgstr "Faucet ist leer"

#: src/components/TestnetFaucet.vue:84
msgid "Faucet is not available from your location"
msgstr "Die Faucet ist in deiner Region leider nicht verfügbar."

#: src/components/TestnetFaucet.vue:91
msgid "Faucet unavailable"
msgstr "Faucet nicht verfügbar"

#: src/components/TestnetFaucet.vue:76
msgid "Faucet unavailable (wrong network)"
msgstr "Faucet nicht verfügbar (falsches Netzwerk)"

#: src/components/modals/SendModal.vue:122
msgid "fee"
msgstr "Gebühr"

#: src/components/TransactionList.vue:48
msgid "Fetching"
msgstr "Lade"

#: src/components/modals/TransactionModal.vue:151
#: src/components/TransactionListItem.vue:52
msgid "Fiat value unavailable"
msgstr "Fiatwert nicht verfügbar"

<<<<<<< HEAD
#: src/components/layouts/Settings.vue:199
=======
#: src/components/layouts/Settings.vue:183
>>>>>>> bae325c0
msgid "File contains no contacts."
msgstr "Datei enthält keine Kontakte."

#: src/components/modals/TradeModal.vue:49
msgid "For beginners"
msgstr "Für Anfänger"

#: src/components/modals/BetaNoticeModal.vue:22
msgid "forum thread"
msgstr "Forumsbeitrag"

#: src/components/modals/SendModal.vue:348
msgid "free"
msgstr "gratis"

#: src/components/NetworkMap.vue:29
msgid "Full Node"
msgstr "Full Node"

#: src/components/layouts/Settings.vue:13
msgid "General"
msgstr "Allgemein"

#: src/components/modals/TradeModal.vue:26
#: src/components/modals/TradeModal.vue:46
msgid "Get NIM"
msgstr "Hol dir NIM"

#: src/components/modals/TradeModal.vue:6
msgid "Get NIM and BTC"
msgstr "Hol dir NIM und BTC"

#: src/components/modals/TradeModal.vue:36
#: src/components/modals/TradeModal.vue:56
msgid "Get NIM on {exchange}"
msgstr "Zu {exchange}"

#: src/components/AnnouncementBox.vue:32
msgid "Got feedback? Found a bug?"
msgstr "Feedback? Bugs?"

#: src/components/modals/BetaNoticeModal.vue:25
#: src/components/modals/WelcomeModal.vue:97
msgid "Got it"
msgstr "Alles klar"

#: src/components/modals/MigrationWelcomeModal.vue:89
msgid "Got it!"
msgstr "Alles klar!"

#: src/components/modals/WelcomeModal.vue:11
msgid "Great, you’re here!"
msgstr "Großartig, du hast es geschafft!"

#: src/components/modals/MigrationWelcomeModal.vue:29
msgid ""
"Handling multiple addresses is now convenient and easy – with one password "
"and shared login information."
msgstr ""
"Mit nur einem Passwort und einem Login ist es ist jetzt ganz einfach und "
"bequem mehrere Addressen zu haben."

<<<<<<< HEAD
#: src/components/modals/TransactionModal.vue:163
=======
#: src/components/modals/TransactionModal.vue:162
>>>>>>> bae325c0
msgid "Historic value"
msgstr "Historischer Wert"

#: src/components/modals/BetaNoticeModal.vue:18
msgid ""
"If you find a bug or have feedback, please share it in this {forum-thread}."
msgstr ""
"Falls du Fehler entdeckst oder Ideen hast, teil sie mit uns in diesem "
"{forum-thread}."

#: src/components/layouts/Settings.vue:47
msgid "Import Contacts"
msgstr "Kontakte importieren"

#: src/components/layouts/Settings.vue:49
msgid "Import contacts that you exported from the Safe."
msgstr "Importiere Kontakte, die du aus dem Safe exportiert hast."

#: src/components/modals/MigrationWelcomeModal.vue:55
msgid ""
"Import it to any browser and enter your password to use the same addresses."
msgstr ""
"Einfach in einem anderen Browser importieren und Passwort eingeben um "
"Zugriff auf die selben Adressen zu erlangen."

#: src/components/modals/MigrationWelcomeModal.vue:12
msgid "Improved Accessibility"
msgstr "Vereinfachter Login"

#: src/components/modals/TradeModal.vue:110
msgid "In cooperation with"
msgstr "In Kooperation mit"

#: src/components/modals/SendModal.vue:130
msgid "Insufficient balance."
msgstr "Unzureichendes Guthaben."

#: src/components/TransactionListItem.vue:38
msgid "invalid"
msgstr "ungültig"

#: src/components/TransactionList.vue:60
msgid "Invite a friend with a"
msgstr "Lade Freunde mit einem "

#: src/components/modals/WelcomeModal.vue:67
msgid "It is fast, safe and makes you truly independent."
msgstr "Sie ist schnell, sicher und macht dich unabhängig."

#: src/components/layouts/Settings.vue:17
msgid "Language"
msgstr "Sprache"

#: src/components/modals/NetworkInfoModal.vue:19
#: src/components/modals/TradeModal.vue:107
msgid "Learn more"
msgstr "Mehr erfahren"

#: src/components/modals/MigrationWelcomeModal.vue:61
msgid "Learn more here"
msgstr "Hier erfährst du mehr"

#: src/components/layouts/AddressOverview.vue:103
msgid "Let's get started! Create your Nimiq account:"
msgstr "Los geht's! Erstelle jetzt dein Nimiq-Konto:"

#: src/components/NetworkMap.vue:29
msgid "Light Node"
msgstr "Light Node"

#: src/components/layouts/Settings.vue:54
msgid "Load file"
msgstr "Datei laden"

#: src/components/layouts/Settings.vue:131
msgid "Localized"
msgstr ""

#: src/components/modals/MigrationWelcomeModal.vue:14
msgid ""
"Log in on your devices with the new\n"
"Nimiq Login Files."
msgstr ""
"Mit den neuen Nimiq Login-Dateien kannst du dich auf all deinen Geräten "
"anmelden."

#: src/components/AccountMenu.vue:53
msgid "Logout"
msgstr "Ausloggen"

#: src/components/NetworkStats.vue:44
msgid "lost"
msgstr "unterbrochen"

#: src/components/LegacyAccountNotice.vue:14
msgid "Multiple Addresses"
msgstr "Mehrere Adressen"

#: src/components/modals/MigrationWelcomeModal.vue:21
msgid ""
"Multiple addresses and Login Files\n"
"are supported by new accounts only."
msgstr ""
"Mehrere Adressen und Login-Datei\n"
"werden nur von neuen Konten unterstützt."

#: src/components/modals/SendModal.vue:53
msgid "Name this contact..."
msgstr "Benenne diesen Kontakt..."

#: src/components/ContactBook.vue:28
msgid "Name your contact"
msgstr "Benenne deinen Kontakt"

#: src/components/layouts/Sidebar.vue:44
msgid "Network"
msgstr "Netzwerk"

#: src/components/modals/WelcomeModal.vue:28
msgid ""
"Nimiq does not store your personal data.\n"
"Use your Login File to log in."
msgstr ""
"Nimiq speichert keine persönlichen Daten. Nutze die Login-Datei um dich "
"anzumelden."

#: src/components/modals/DisclaimerModal.vue:17
msgid ""
"Nimiq is not responsible for any loss. Nimiq, wallet.nimiq.com, "
"hub.nimiq.com & keyguard.nimiq.com, and some of the underlying libraries are"
" under active development."
msgstr ""
"Nimiq kann nicht für irgendeinen Verlust verantwortlich gemacht werden. "
"Nimiq, wallet.nimiq.com, hub.nimiq.com & keyguard.nimiq.com, und einige der "
"zugrundeliegenden Bibliotheken befinden sich in aktiver Entwicklung."

#: src/components/modals/TradeModal.vue:100
msgid ""
"Nimiq OASIS enables decentra­lized buying and selling of crypto directly "
"from your wallet."
msgstr ""
"Mit Nimiq OASIS kann dezentral und direkt aus dem Wallet gekauft und "
"verkauft werden."

#: src/components/TransactionList.vue:83
msgid "No transactions found"
msgstr "Keine Transaktionen gefunden"

#: src/components/layouts/Settings.vue:39
msgid "None"
msgstr "Keine"

#: src/components/TransactionListItem.vue:35
msgid "not sent"
msgstr "nicht gesendet"

<<<<<<< HEAD
#: src/components/layouts/Settings.vue:222
=======
#: src/components/layouts/Settings.vue:206
>>>>>>> bae325c0
msgid "OK! Contacts imported successfully."
msgstr "OK! Deine Kontakte wurden erfolgreich importiert."

#: src/components/modals/MigrationWelcomeModal.vue:19
msgid "Old and new Accounts"
msgstr "Alte und neue Konten"

#: src/components/LegacyAccountNotice.vue:15
msgid "One account can now have multiple addresses."
msgstr "Ein Konto kann jetzt mehrere Adressen haben."

#: src/components/modals/MigrationWelcomeModal.vue:5
msgid "One Account, many Addresses"
msgstr "Ein Konto, viele Adressen"

#: src/components/modals/WelcomeModal.vue:98
msgid "One more thing"
msgstr "Eines noch"

#: src/components/TransactionList.vue:62
msgid "or visit an exchange and get more."
msgstr "ein oder gehe zu einer Tauschbörse und hol dir mehr."

#: src/components/TransactionListItem.vue:36
msgid "pending"
msgstr "ausstehend"

#: src/components/TransactionList.vue:14
msgid "Pending Cashlinks"
msgstr "Offene Cashlinks"

#: src/components/modals/TransactionModal.vue:50
msgid "Pending..."
msgstr "Ausstehend..."

#: src/components/layouts/Sidebar.vue:10
msgid "Please do not use your Mainnet accounts!"
msgstr "Bitte benutze nicht deine Mainnet-Konten!"

#: src/components/modals/DisclaimerModal.vue:13
msgid ""
"Please note that wallet.nimiq.com, hub.nimiq.com & keyguard.nimiq.com are "
"not \"hosted wallets\". You do not create a hosted account or give Nimiq "
"your funds to hold onto. You hold your keys that control the funds at your "
"account addresses on your device. Nimiq only makes it easy for you, through "
"a browser, to create, save, and access your information and interact with "
"the blockchain."
msgstr ""
"Sei dir bewusst, dass wallet.nimiq.com, hub.nimiq.com & keyguard.nimiq.com "
"nicht \"verwaltete Wallets\" sind. Du erstellst kein von Nimiq verwaltetes "
"Konto, und gibst nicht Nimiq dein Guthaben um darauf aufzupassen. Du hast "
"die Schlüssel die dein Guthaben auf deinen Konto Adressen kontrollieren auf "
"deinem Gerät. Nimiq macht es dir nur möglich, durch einen Browser, deine "
"Daten zu erstellen, zu speichern und auf diese zuzugreifen und mit der "
"Blockchain zu interagieren."

#: src/components/layouts/AddressOverview.vue:89
#: src/components/MobileActionBar.vue:4
msgid "Receive"
msgstr "Empfangen"

#: src/components/TestnetFaucet.vue:11 src/components/TransactionList.vue:79
msgid "Receive free NIM"
msgstr "Kostenlos NIM erhalten"

#: src/components/modals/ReceiveModal.vue:7
msgid "Receive NIM"
msgstr "NIM erhalten"

#: src/components/TransactionList.vue:73
msgid "Receive some free NIM to get started."
msgstr "Erhalte ein paar kostenlose NIM für den Anfang."

#: src/components/modals/TransactionModal.vue:61
msgid "received at {dateAndTime}"
msgstr "erhalten am {dateAndTime}"

#: src/components/layouts/Settings.vue:105
msgid "Reference currency"
msgstr "Referenzwährung"

#: src/components/AccountMenu.vue:43
#: src/components/layouts/AddressOverview.vue:28
#: src/components/layouts/AddressOverview.vue:44
msgid "Rename"
msgstr "Umbenennen"

#: src/components/TestnetFaucet.vue:142 src/components/TestnetFaucet.vue:148
msgid "Request failed"
msgstr "Anfrage fehlgeschlagen"

#: src/components/layouts/Settings.vue:94
msgid "Reset your wallet settings and reload data from the blockchain."
msgstr ""
"Setze deine Wallet-Einstellungen zurück und lade die Blockchain-Daten neu."

<<<<<<< HEAD
#: src/components/modals/SendModal.vue:481
=======
#: src/components/modals/SendModal.vue:493
>>>>>>> bae325c0
msgid "Retry"
msgstr "Erneut versuchen"

#: src/components/AccountMenu.vue:34
msgid "Save Login File"
msgstr "Login-Datei speichern"

#: src/components/layouts/AccountOverview.vue:11
msgid "Save now"
msgstr "Jetzt sichern"

#: src/components/modals/ReceiveModal.vue:39
msgid ""
"Scan the code to send\n"
"money to this address"
msgstr ""
"Code scannen um Geld\n"
"an diese Adresse zu senden"

#: src/components/SearchBar.vue:18
msgid "Search"
msgstr "Suchen"

#: src/components/SearchBar.vue:17
msgid "Search transactions"
msgstr "Transaktionen suchen"

#: src/components/SearchBar.vue:15
msgid "Search transactions by contact, address, etc."
msgstr "Suche Transaktionen mittels Kontakt, Adresse, usw."

#: src/components/layouts/AddressOverview.vue:86
#: src/components/MobileActionBar.vue:10
msgid "Send"
msgstr "Senden"

#: src/components/AmountMenu.vue:13 src/components/modals/SendModal.vue:132
msgid "Send all"
msgstr "Alles senden"

#: src/components/modals/WelcomeModal.vue:64
msgid "Send and receive NIM directly on the blockchain."
msgstr "Sende und empfange NIM direkt auf der Blockchain."

#: src/components/modals/NetworkInfoModal.vue:16
msgid ""
"Send and receive NIM without a middleman and enjoy true decentralization."
msgstr ""
"NIM ohne Mittelsmann versenden und empfangen, das ist wahre "
"Dezentralisierung!"

#: src/components/modals/SendModal.vue:11
#: src/components/modals/SendModal.vue:151
msgid "Send Transaction"
msgstr "Transaktion senden"

#: src/components/LegacyAccountNotice.vue:22
msgid "Send, receive and hold BTC in your wallet."
msgstr "Sende, empfange und verwahre BTC in deiner Wallet."

<<<<<<< HEAD
#: src/components/modals/SendModal.vue:478
msgid "Sending Transaction"
msgstr "Transaktion wird versendet"

#: src/components/modals/SendModal.vue:513
msgid "Sent {nim} NIM"
msgstr "{nim} NIM versendet"

#: src/components/modals/SendModal.vue:509
=======
#: src/components/modals/SendModal.vue:490
msgid "Sending Transaction"
msgstr "Transaktion wird versendet"

#: src/components/modals/SendModal.vue:525
msgid "Sent {nim} NIM"
msgstr "{nim} NIM versendet"

#: src/components/modals/SendModal.vue:521
>>>>>>> bae325c0
msgid "Sent {nim} NIM to {name}"
msgstr "{nim} NIM an {name} versendet"

#: src/components/modals/TransactionModal.vue:66
msgid "sent at {dateAndTime}"
msgstr "gesendet am {dateAndTime}"

#: src/components/modals/SendModal.vue:63
#: src/components/modals/SendModal.vue:74
msgid "Set Amount"
msgstr "Betrag festlegen"

#: src/components/AmountMenu.vue:8
msgid "Set fee"
msgstr "Gebühr festlegen"

#: src/components/layouts/Sidebar.vue:52
msgid "Settings"
msgstr "Einstellungen"

#: src/components/modals/ReceiveModal.vue:46
msgid ""
"Share the link or QR code with the sender.\n"
"Optionally include an amount. "
msgstr ""
"Teile den Link oder QR-Code mit dem Sender. \n"
"Füge optional einen Betrag hinzu."

#: src/components/modals/ReceiveModal.vue:8
msgid "Share your address with the sender."
msgstr "Teile deine Adresse mit dem Sender."

#: src/components/modals/ReceiveModal.vue:44
msgid "Share your Payment Link"
msgstr "Teile deinen Zahlungslink"

#: src/components/ContactBook.vue:14
msgid "Show all my addresses"
msgstr "Alle meine Adressen anzeigen"

#: src/components/layouts/Settings.vue:32
msgid "Show Decimals"
msgstr "Nachkommastellen"

#: src/components/modals/TransactionModal.vue:133
msgid "Show Link"
msgstr "Link anzeigen"

#: src/components/layouts/AddressOverview.vue:104
msgid "Signup"
msgstr "Anmelden"

#: src/components/modals/WelcomeModal.vue:104
msgid "Skip for now"
msgstr "Erstmal überspringen"

<<<<<<< HEAD
#: src/components/modals/SendModal.vue:524
=======
#: src/components/modals/SendModal.vue:536
>>>>>>> bae325c0
msgid "Something went wrong"
msgstr "Etwas ging schief"

#: src/components/modals/SendModal.vue:164
msgid "Speed up your Transaction"
msgstr "Beschleunige deine Transaktion"

#: src/components/LegacyAccountNotice.vue:29
msgid "Stake NIM to generate rewards for securing the network."
msgstr "Stake deine NIM für Zinsen und um das Netzwerk zu sichern."

#: src/components/LegacyAccountNotice.vue:28
msgid "Staking"
msgstr "Staking"

#: src/components/modals/SendModal.vue:353
msgid "standard"
msgstr "Standard"

#: src/components/modals/TradeModal.vue:104
msgid "Starting with EU bank accounts in Q3 2020."
msgstr "Los geht's in Q3 2020 mit SEPA Instant Konten."

#: src/components/modals/WelcomeModal.vue:13
msgid "Store, send and receive NIM."
msgstr "Verwahre, sende und empfange NIM."

#: src/components/layouts/Settings.vue:123
msgid "Switch between automatic and localized currency formatting."
msgstr ""

#: src/components/NetworkStats.vue:45
msgid "syncing"
msgstr "abgleichen"

#: src/components/AnnouncementBox.vue:33
msgid "Tell us here"
msgstr "Sag uns hier Bescheid"

#: src/components/layouts/Sidebar.vue:5
msgid "Testnet"
msgstr "Testnet"

#: src/components/modals/MigrationWelcomeModal.vue:7
msgid ""
"The new and improved accounts\n"
"can have multiple addresses."
msgstr ""
"Die neuen und verbesserten Konten \n"
"können mehrere Adressen haben."

#: src/components/modals/MigrationWelcomeModal.vue:51
msgid ""
"The new Login Files are an easy and convenient way to gain access to your "
"account and its addresses."
msgstr ""
"Die neuen Login-Dateien bietet eine einfache und bequeme Möglichkeit, auf "
"dein Konto und deine Adressen zuzugreifen."

#: src/components/modals/WelcomeModal.vue:61
msgid "The Nimiq wallet is more than a web-wallet, it is a network node."
msgstr ""
"Die Nimiq Wallet ist mehr als nur eine Web-Wallet: Sie ist als Light-Node "
"direkter Teil des Nimiq-Netzwerks."

#: src/components/modals/BetaNoticeModal.vue:16
msgid ""
"The Wallet is still in Beta. Your funds are safe, there just might be some "
"visual issues."
msgstr ""
"Die Wallet ist noch Beta. Deine Guthaben sind sicher, aber es könnten noch "
"kleine, optische Fehler auftreten."

#: src/components/TestnetFaucet.vue:133
msgid "There are currently no free NIM available."
msgstr "Aktuell sind keine kostenlosen NIM mehr verfügbar."

#: src/components/modals/TradeModal.vue:8
msgid ""
"There are many options, use a credit card or trade crypto. You can find more"
" exchanges on {link}"
msgstr ""
"Es gibt viele Möglichkeiten, benutze deine Kreditkarte oder tausche mit "
"anderen Kryptowährungen. Weitere Tauschbörsen findest du unter {link}"

#: src/components/layouts/AccountOverview.vue:19
msgid "There is no ‘forgot password’"
msgstr "Es gibt kein \"Passwort vergessen\""

#: src/components/modals/LegacyAccountNoticeModal.vue:7
msgid "This is a Legacy Account"
msgstr "Dies ist ein Legacy-Konto"

#: src/components/TransactionList.vue:249
#: src/components/TransactionList.vue:271
msgid "This month"
msgstr "Diesen Monat"

#: src/components/TestnetFaucet.vue:128
msgid "This service is currently not available in your region."
msgstr "Dieser Service ist aktuell in deiner Region nicht verfügbar."

#: src/components/AccountBalance.vue:4
msgid "Total Balance"
msgstr "Gesamtguthaben"

#: src/components/modals/TransactionModal.vue:27
msgid "Transaction from {address}"
msgstr "Transaktion von {address}"

#: src/components/modals/TransactionModal.vue:35
msgid "Transaction to {address}"
msgstr "Transaktion an {address}"

#: src/components/LegacyAccountUpgradeButton.vue:9
msgid "Transfer funds"
msgstr "Guthaben überweisen"

#: src/components/NetworkStats.vue:23
msgid "Tweet your map!"
msgstr "Teile deine Karte auf Twitter!"

<<<<<<< HEAD
#: src/components/modals/TransactionModal.vue:325
#: src/components/TransactionListItem.vue:140
=======
#: src/components/modals/TransactionModal.vue:328
#: src/components/TransactionListItem.vue:139
>>>>>>> bae325c0
msgid "Unclaimed Cashlink"
msgstr "Ungenutzter Cashlink"

#: src/components/modals/WelcomeModal.vue:35
msgid "Use {NIM}, the super performant and browser- based payment coin."
msgstr "Nutze {NIM}, die super schnelle Browser-Währung."

#: src/components/modals/WelcomeModal.vue:84
msgid "Use it to access your account from any device."
msgstr "Nutze sie, um dich auf weiteren Geräten einzuloggen."

#: src/components/modals/BetaNoticeModal.vue:13
msgid ""
"Welcome to the\n"
"new Nimiq Wallet"
msgstr ""
"Willkommen in der\n"
"neuen Nimiq Wallet!"

#: src/components/modals/MigrationWelcomeModal.vue:88
msgid "What else?"
msgstr "Sonst noch was?"

#: src/components/modals/NetworkInfoModal.vue:10
msgid "You are a part of the Nimiq Blockchain."
msgstr "Du bist ein Teil der Nimiq Blockchain."

#: src/components/layouts/Sidebar.vue:9
msgid "You are connecting to the Nimiq Testnet."
msgstr "Du verbindest dich mit dem Nimiq Testnet."

#: src/components/LegacyAccountNotice.vue:4
msgid "You are using a Legacy Account "
msgstr "Du nutzt ein Legacy-Konto"

#: src/components/TestnetFaucet.vue:122
msgid "You can receive more free NIM in {waitTime} hours."
msgstr "In {waitTime} Stunden kannst du erneut kostenlose NIM erhalten."

#: src/components/TransactionList.vue:58
msgid "You now own crypto!"
msgstr "Du besitzt jetzt Krypto!"

#: src/components/modals/SendModal.vue:126
msgid "You will send {amount} NIM"
msgstr "Du sendest {amount} NIM"

#: src/components/layouts/AccountOverview.vue:8
msgid "Your account is not safe yet!"
msgstr "Dein Konto ist noch nicht sicher!"

#: src/components/modals/MigrationWelcomeModal.vue:72
msgid ""
"Your accounts are now legacy accounts. Easily switch, edit and create "
"accounts with the new account picker."
msgstr ""
"Deine Konten sind nun Legacy-Konten. Mit der neuen Kontoauswahl kannst du "
"ganz einfach Konten wechseln, bearbeiten und erstellen."

#: src/components/NetworkMap.vue:22
msgid "Your browser"
msgstr "Dein Browser"

#: src/components/modals/NetworkInfoModal.vue:12
msgid ""
"Your browser connects directly to a set of peers from all around the world. "
"This makes you a first-class citizen of the blockchain."
msgstr ""
"Dein Browser stellt eine direkte Verbindung zu einer Reihe von Nimiq-"
"Teilnehmern aus der ganzen Welt her. Dies macht dich persönlich zu einem "
"wirklichen Mitglied der Blockchain-Welt."

#: src/components/modals/WelcomeModal.vue:19
msgid "Your browser is a Node"
msgstr "Dein Browser is Teil des Netzwerks"

#: src/components/modals/WelcomeModal.vue:78
msgid "Your Login File, in combination with your password, grants access."
msgstr "Deine Login-Datei zusammen mit deinem Passwort gibt dir Zugang."

#: src/components/modals/LegacyAccountNoticeModal.vue:9
msgid ""
"Your NIM are stored in a legacy account. Transfer them to a regular account "
"to profit from new features."
msgstr ""
"Deine NIM sind in einem Legacy-Konto gespeichert. Übertrage sie auf ein "
"reguläres Konto, um von neuen Funktionen zu profitieren."

#: src/components/TransactionList.vue:72
msgid "Your transactions will appear here"
msgstr "Deine Transaktionen werden hier angezeigt"<|MERGE_RESOLUTION|>--- conflicted
+++ resolved
@@ -13,9 +13,6 @@
 "Language: de\n"
 "Plural-Forms: nplurals=2; plural=(n != 1);\n"
 
-<<<<<<< HEAD
-#: src/components/modals/TransactionModal.vue:185
-=======
 #: src/components/modals/MigrationWelcomeModal.vue:32
 msgid "{accounts} hold, manage and aggregate addresses."
 msgstr "{accounts} halten und fassen Adressen zusammen."
@@ -25,7 +22,6 @@
 msgstr "{addresses} senden und empfangen Transaktionen."
 
 #: src/components/modals/TransactionModal.vue:184
->>>>>>> bae325c0
 msgid "{count} Confirmation | {count} Confirmations"
 msgstr "{count} Bestätigung | {count} Bestätigungen"
 
@@ -37,23 +33,16 @@
 #: src/components/layouts/AddressOverview.vue:76
 msgid "{count} pending Cashlink | {count} pending Cashlinks"
 msgstr "{count} offener Cashlink | {count} offene Cashlinks"
-<<<<<<< HEAD
-=======
 
 #: src/components/modals/TransactionModal.vue:186
 msgid "{fee} fee"
 msgstr "{fee} Gebühr"
->>>>>>> bae325c0
 
 #: src/components/modals/TradeModal.vue:29
 msgid "24/7 Chat & Phone Support"
 msgstr "24/7 Chat- & Telefonservice"
 
-<<<<<<< HEAD
-#: src/components/layouts/Settings.vue:213
-=======
 #: src/components/layouts/Settings.vue:197
->>>>>>> bae325c0
 msgid ""
 "A contact with the address \"{address}\", but a different name already exists.\n"
 "                            Do you want to replace it?"
@@ -137,10 +126,6 @@
 msgid "Android and iOS App"
 msgstr "Android und iOS App"
 
-#: src/components/layouts/Settings.vue:130
-msgid "Automatic"
-msgstr ""
-
 #: src/components/layouts/Network.vue:14
 msgid "Back to addresses"
 msgstr "Zurück zu Adressen"
@@ -153,19 +138,11 @@
 msgid "Bitcoin"
 msgstr "Bitcoin"
 
-<<<<<<< HEAD
-#: src/components/modals/TransactionModal.vue:182
-msgid "Block #{height}"
-msgstr "Block #{height}"
-
-#: src/components/modals/TransactionModal.vue:192
-=======
 #: src/components/modals/TransactionModal.vue:181
 msgid "Block #{height}"
 msgstr "Block #{height}"
 
 #: src/components/modals/TransactionModal.vue:195
->>>>>>> bae325c0
 msgid "Block explorer"
 msgstr "Block Explorer"
 
@@ -197,19 +174,11 @@
 "Indem du eine Transaktionsgebühr hinzufügst, kannst du beeinflussen, wie "
 "schnell deine Transaktion verarbeitet wird."
 
-<<<<<<< HEAD
-#: src/components/layouts/Settings.vue:193
-msgid "Cannot import contacts, wrong file format."
-msgstr "Kontakte können nicht importiert werden, falsches Datei-Format"
-
-#: src/components/modals/TransactionModal.vue:324
-=======
 #: src/components/layouts/Settings.vue:177
 msgid "Cannot import contacts, wrong file format."
 msgstr "Kontakte können nicht importiert werden, falsches Datei-Format"
 
 #: src/components/modals/TransactionModal.vue:327
->>>>>>> bae325c0
 #: src/components/TransactionList.vue:61
 #: src/components/TransactionListItem.vue:138
 msgid "Cashlink"
@@ -323,15 +292,7 @@
 msgid "Credit Card accepted"
 msgstr "Kreditkartenzahlung möglich"
 
-<<<<<<< HEAD
-#: src/components/layouts/Settings.vue:121
-msgid "Currency Format"
-msgstr ""
-
-#: src/components/modals/TransactionModal.vue:168
-=======
 #: src/components/modals/TransactionModal.vue:167
->>>>>>> bae325c0
 msgid "Current value"
 msgstr "Aktueller Wert"
 
@@ -339,11 +300,7 @@
 msgid "Developer"
 msgstr "Entwickler"
 
-<<<<<<< HEAD
-#: src/components/layouts/Settings.vue:140
-=======
 #: src/components/layouts/Settings.vue:124
->>>>>>> bae325c0
 #: src/components/modals/DisclaimerModal.vue:5
 msgid "Disclaimer"
 msgstr "Haftungsausschluss"
@@ -368,11 +325,7 @@
 msgid "Edit the amount of decimals visible for NIM values."
 msgstr "Wieviele Nachkommenstellen möchtest du für NIM sehen?"
 
-<<<<<<< HEAD
-#: src/components/modals/SendModal.vue:482
-=======
 #: src/components/modals/SendModal.vue:494
->>>>>>> bae325c0
 msgid "Edit transaction"
 msgstr "Transaktion bearbeiten"
 
@@ -433,11 +386,7 @@
 msgid "Fiat value unavailable"
 msgstr "Fiatwert nicht verfügbar"
 
-<<<<<<< HEAD
-#: src/components/layouts/Settings.vue:199
-=======
 #: src/components/layouts/Settings.vue:183
->>>>>>> bae325c0
 msgid "File contains no contacts."
 msgstr "Datei enthält keine Kontakte."
 
@@ -500,11 +449,7 @@
 "Mit nur einem Passwort und einem Login ist es ist jetzt ganz einfach und "
 "bequem mehrere Addressen zu haben."
 
-<<<<<<< HEAD
-#: src/components/modals/TransactionModal.vue:163
-=======
 #: src/components/modals/TransactionModal.vue:162
->>>>>>> bae325c0
 msgid "Historic value"
 msgstr "Historischer Wert"
 
@@ -579,10 +524,6 @@
 msgid "Load file"
 msgstr "Datei laden"
 
-#: src/components/layouts/Settings.vue:131
-msgid "Localized"
-msgstr ""
-
 #: src/components/modals/MigrationWelcomeModal.vue:14
 msgid ""
 "Log in on your devices with the new\n"
@@ -661,11 +602,7 @@
 msgid "not sent"
 msgstr "nicht gesendet"
 
-<<<<<<< HEAD
-#: src/components/layouts/Settings.vue:222
-=======
 #: src/components/layouts/Settings.vue:206
->>>>>>> bae325c0
 msgid "OK! Contacts imported successfully."
 msgstr "OK! Deine Kontakte wurden erfolgreich importiert."
 
@@ -762,11 +699,7 @@
 msgstr ""
 "Setze deine Wallet-Einstellungen zurück und lade die Blockchain-Daten neu."
 
-<<<<<<< HEAD
-#: src/components/modals/SendModal.vue:481
-=======
 #: src/components/modals/SendModal.vue:493
->>>>>>> bae325c0
 msgid "Retry"
 msgstr "Erneut versuchen"
 
@@ -827,17 +760,6 @@
 msgid "Send, receive and hold BTC in your wallet."
 msgstr "Sende, empfange und verwahre BTC in deiner Wallet."
 
-<<<<<<< HEAD
-#: src/components/modals/SendModal.vue:478
-msgid "Sending Transaction"
-msgstr "Transaktion wird versendet"
-
-#: src/components/modals/SendModal.vue:513
-msgid "Sent {nim} NIM"
-msgstr "{nim} NIM versendet"
-
-#: src/components/modals/SendModal.vue:509
-=======
 #: src/components/modals/SendModal.vue:490
 msgid "Sending Transaction"
 msgstr "Transaktion wird versendet"
@@ -847,7 +769,6 @@
 msgstr "{nim} NIM versendet"
 
 #: src/components/modals/SendModal.vue:521
->>>>>>> bae325c0
 msgid "Sent {nim} NIM to {name}"
 msgstr "{nim} NIM an {name} versendet"
 
@@ -904,11 +825,7 @@
 msgid "Skip for now"
 msgstr "Erstmal überspringen"
 
-<<<<<<< HEAD
-#: src/components/modals/SendModal.vue:524
-=======
 #: src/components/modals/SendModal.vue:536
->>>>>>> bae325c0
 msgid "Something went wrong"
 msgstr "Etwas ging schief"
 
@@ -935,10 +852,6 @@
 #: src/components/modals/WelcomeModal.vue:13
 msgid "Store, send and receive NIM."
 msgstr "Verwahre, sende und empfange NIM."
-
-#: src/components/layouts/Settings.vue:123
-msgid "Switch between automatic and localized currency formatting."
-msgstr ""
 
 #: src/components/NetworkStats.vue:45
 msgid "syncing"
@@ -1031,13 +944,8 @@
 msgid "Tweet your map!"
 msgstr "Teile deine Karte auf Twitter!"
 
-<<<<<<< HEAD
-#: src/components/modals/TransactionModal.vue:325
-#: src/components/TransactionListItem.vue:140
-=======
 #: src/components/modals/TransactionModal.vue:328
 #: src/components/TransactionListItem.vue:139
->>>>>>> bae325c0
 msgid "Unclaimed Cashlink"
 msgstr "Ungenutzter Cashlink"
 
