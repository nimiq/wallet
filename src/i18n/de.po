--- conflicted
+++ resolved
@@ -13,8 +13,6 @@
 "Language: de\n"
 "Plural-Forms: nplurals=2; plural=(n != 1);\n"
 
-<<<<<<< HEAD
-=======
 #: src/components/modals/MigrationWelcomeModal.vue:32
 msgid "{accounts} hold, manage and aggregate addresses."
 msgstr "{accounts} halten und fassen Adressen zusammen."
@@ -23,7 +21,6 @@
 msgid "{addresses} send and receive transactions."
 msgstr "{addresses} senden und empfangen Transaktionen."
 
->>>>>>> 09987216
 #: src/components/modals/TransactionModal.vue:184
 msgid "{count} Confirmation | {count} Confirmations"
 msgstr "{count} Bestätigung | {count} Bestätigungen"
@@ -145,11 +142,7 @@
 msgid "Block #{height}"
 msgstr "Block #{height}"
 
-<<<<<<< HEAD
-#: src/components/modals/TransactionModal.vue:191
-=======
 #: src/components/modals/TransactionModal.vue:195
->>>>>>> 09987216
 msgid "Block explorer"
 msgstr "Block Explorer"
 
@@ -185,11 +178,7 @@
 msgid "Cannot import contacts, wrong file format."
 msgstr "Kontakte können nicht importiert werden, falsches Datei-Format"
 
-<<<<<<< HEAD
-#: src/components/modals/TransactionModal.vue:323
-=======
 #: src/components/modals/TransactionModal.vue:327
->>>>>>> 09987216
 #: src/components/TransactionList.vue:61
 #: src/components/TransactionListItem.vue:138
 msgid "Cashlink"
@@ -303,13 +292,6 @@
 msgid "Credit Card accepted"
 msgstr "Kreditkartenzahlung möglich"
 
-<<<<<<< HEAD
-#: src/components/modals/TransactionModal.vue:167
-msgid "Current value"
-msgstr "Aktueller Wert"
-
-=======
->>>>>>> 09987216
 #: src/components/layouts/Settings.vue:88
 msgid "Developer"
 msgstr "Entwickler"
@@ -537,13 +519,9 @@
 msgid ""
 "Log in on your devices with the new\n"
 "Nimiq Login Files."
-<<<<<<< HEAD
-msgstr "Nutze sie, um dich auf weiteren Geräten einzuloggen."
-=======
 msgstr ""
 "Mit den neuen Nimiq Login-Dateien kannst du dich auf all deinen Geräten "
 "anmelden."
->>>>>>> 09987216
 
 #: src/components/AccountMenu.vue:53
 msgid "Logout"
@@ -962,13 +940,8 @@
 msgid "Tweet your map!"
 msgstr "Teile deine Karte auf Twitter!"
 
-<<<<<<< HEAD
-#: src/components/modals/TransactionModal.vue:324
-#: src/components/TransactionListItem.vue:139
-=======
 #: src/components/modals/TransactionModal.vue:328
 #: src/components/TransactionListItem.vue:140
->>>>>>> 09987216
 msgid "Unclaimed Cashlink"
 msgstr "Ungenutzter Cashlink"
 
