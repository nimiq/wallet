msgid ""
msgstr ""
"Content-Type: text/plain; charset=UTF-8\n"

#: src/components/modals/MigrationWelcomeModal.vue:32
msgid "{accounts} hold, manage and aggregate addresses."
msgstr ""

#: src/components/modals/MigrationWelcomeModal.vue:37
msgid "{addresses} send and receive transactions."
msgstr ""

#: src/components/modals/BtcTransactionModal.vue:175
#: src/components/modals/TransactionModal.vue:184
msgid "{count} Confirmation | {count} Confirmations"
msgstr ""

#: src/components/NetworkStats.vue:9
msgid "{count} Peer | {count} Peers"
msgstr ""

#: src/components/layouts/AddressOverview.vue:15
#: src/components/layouts/AddressOverview.vue:86
msgid "{count} pending Cashlink | {count} pending Cashlinks"
msgstr ""

#: src/components/modals/TransactionModal.vue:186
msgid "{fee} fee"
msgstr ""

<<<<<<< HEAD
#: src/components/modals/SwapModal.vue:110
#: src/components/modals/SwapModal.vue:59
msgid "{perc}% of exchange value."
msgstr ""

#: src/components/modals/BtcTransactionModal.vue:119
#: src/components/modals/BtcTransactionModal.vue:69
#: src/components/modals/BtcTransactionModal.vue:84
#: src/components/modals/BtcTransactionModal.vue:99
=======
#: src/components/modals/BtcTransactionModal.vue:101
#: src/components/modals/BtcTransactionModal.vue:123
#: src/components/modals/BtcTransactionModal.vue:71
#: src/components/modals/BtcTransactionModal.vue:86
>>>>>>> 3169d6f2
msgid "+{n} more"
msgstr ""

#: src/components/FeeSelector.vue:8
msgid "15m"
msgstr ""

#: src/components/FeeSelector.vue:7
msgid "2-4h"
msgstr ""

#: src/components/modals/TradeModal.vue:29
msgid "24/7 Chat & Phone Support"
msgstr ""

#: src/components/FeeSelector.vue:6
msgid "6h+"
msgstr ""

#: src/components/layouts/Settings.vue:230
msgid ""
"A contact with the address \"{address}\", but a different name already exists.\n"
"                            Do you want to replace it?"
msgstr ""

#: src/components/modals/MigrationWelcomeModal.vue:76
msgid ""
"Account creation was massively improved. Give\n"
"it a try and experience all new Nimiq features."
msgstr ""

#: src/components/modals/MigrationWelcomeModal.vue:34
msgid "Accounts"
msgstr ""

#: src/components/layouts/AccountOverview.vue:80
msgid "Activate"
msgstr ""

#: src/components/modals/BtcActivationModal.vue:25
msgid "Activate Bitcoin"
msgstr ""

#: src/components/BtcCopiedAddress.vue:14
msgid "Add a label to quickly find the transaction in your history, once it was sent."
msgstr ""

#: src/components/BtcLabelInput.vue:19
msgid "Add a label to quickly find the transaction in your history."
msgstr ""

#: src/components/modals/SendModal.vue:139
msgid "Add a public message..."
msgstr ""

#: src/components/AccountMenu.vue:70
msgid "Add account"
msgstr ""

#: src/components/AddressList.vue:18
msgid "Add address"
msgstr ""

#: src/components/modals/BtcActivationModal.vue:8
msgid ""
"Add Bitcoin\n"
"to your account"
msgstr ""

#: src/components/modals/TransactionModal.vue:121
#: src/components/modals/TransactionModal.vue:84
msgid "Add contact"
msgstr ""

#: src/components/modals/SendModal.vue:28
msgid "Address unavailable?"
msgstr ""

#: src/components/modals/MigrationWelcomeModal.vue:39
msgid "Addresses"
msgstr ""

#: src/components/layouts/Settings.vue:101
#: src/components/layouts/Settings.vue:41
msgid "all"
msgstr ""

#: src/components/modals/WelcomeModal.vue:48
msgid "All in one easy place."
msgstr ""

#: src/components/layouts/AccountOverview.vue:87
#: src/components/LegacyAccountNotice.vue:37
msgid "All new features are exclusive to new accounts. Upgrade now, it only takes seconds."
msgstr ""

#: src/components/modals/DisclaimerModal.vue:21
msgid "All translations are for information purposes only. The English text is the controlling version."
msgstr ""

#: src/components/modals/BtcReceiveModal.vue:33
#: src/components/modals/BtcSendModal.vue:35
msgid "Although reusing addresses won’t result in a loss of funds, it is highly recommended not to do so."
msgstr ""

#: src/components/modals/DisclaimerModal.vue:7
msgid "Always backup your Recovery Words, Password and Login Files."
msgstr ""

#: src/components/modals/WelcomeModal.vue:40
msgid "And {BTC}, the gold standard of crypto and a sound store of value."
msgstr ""

#: src/components/modals/TradeModal.vue:30
msgid "Android and iOS App"
msgstr ""

#: src/components/modals/SwapModal.vue:48
#: src/components/modals/SwapModal.vue:99
msgid "Atomic swaps require two BTC transactions."
msgstr ""

#: src/components/modals/SwapModal.vue:187
msgid "Awaiting incoming HTLC..."
msgstr ""

#: src/components/modals/SwapModal.vue:228
msgid "Awaiting publishing of secret..."
msgstr ""

#: src/components/layouts/Network.vue:14
msgid "Back to addresses"
msgstr ""

#: src/components/layouts/AccountOverview.vue:25
msgid "Backup"
msgstr ""

#: src/components/BalanceDistribution.vue:44
#: src/components/layouts/AccountOverview.vue:62
#: src/components/layouts/AddressOverview.vue:55
#: src/components/layouts/Settings.vue:88
#: src/components/LegacyAccountNotice.vue:21
#: src/components/modals/BtcTransactionModal.vue:77
#: src/components/modals/BtcTransactionModal.vue:93
msgid "Bitcoin"
msgstr ""

<<<<<<< HEAD
#: src/components/modals/BtcSendModal.vue:114
=======
#: src/components/modals/BtcSendModal.vue:118
>>>>>>> 3169d6f2
msgid "Bitcoin addresses are used only once, so there are no contacts. Use labels instead to find transactions in your history easily."
msgstr ""

#: src/components/layouts/Settings.vue:107
msgid "Bitcoin Unit"
msgstr ""

#: src/components/modals/BtcTransactionModal.vue:172
#: src/components/modals/TransactionModal.vue:181
msgid "Block #{height}"
msgstr ""

#: src/components/modals/BtcTransactionModal.vue:182
#: src/components/modals/TransactionModal.vue:195
msgid "Block explorer"
msgstr ""

#: src/components/NetworkStats.vue:12
msgid "Block height"
msgstr ""

#: src/components/NetworkMap.vue:29
msgid "Browser"
msgstr ""

#: src/components/modals/SwapModal.vue:44
#: src/components/modals/SwapModal.vue:95
msgid "BTC network fees"
msgstr ""

#: src/components/layouts/Sidebar.vue:31
msgid "Buy & Sell"
msgstr ""

#: src/components/modals/BtcActivationModal.vue:15
msgid ""
"Buy and sell BTC by bank transfer.\n"
"Coming soon!"
msgstr ""

#: src/components/modals/TradeModal.vue:98
msgid "Buy and sell with your wallet."
msgstr ""

#: src/components/TransactionList.vue:65
msgid "Buy NIM"
msgstr ""

#: src/components/modals/SendModal.vue:165
msgid "By adding a transaction fee, you can influence how fast your transaction will be processed."
msgstr ""

#: src/components/layouts/Settings.vue:210
msgid "Cannot import contacts, wrong file format."
msgstr ""

#: src/components/modals/TransactionModal.vue:337
#: src/components/TransactionList.vue:61
#: src/components/TransactionListItem.vue:149
msgid "Cashlink"
msgstr ""

#: src/components/modals/TransactionModal.vue:11
msgid "Cashlink from {address}"
msgstr ""

#: src/components/modals/TransactionModal.vue:19
msgid "Cashlink to {address}"
msgstr ""

#: src/components/AccountMenu.vue:50
msgid "Change password"
msgstr ""

#: src/components/layouts/Settings.vue:19
msgid "Change your language setting."
msgstr ""

#: src/components/modals/SendModal.vue:40
msgid "Choose a Recipient"
msgstr ""

#: src/components/modals/SendModal.vue:155
msgid "Choose an Address"
msgstr ""

#: src/components/layouts/Settings.vue:131
msgid "Clear"
msgstr ""

#: src/components/layouts/Settings.vue:125
msgid "Clear Cache"
msgstr ""

#: src/components/layouts/AccountOverview.vue:76
#: src/components/LegacyAccountNotice.vue:28
msgid "Coming soon"
msgstr ""

#: src/components/modals/TradeModal.vue:97
msgid "Coming soon"
msgstr ""

#: src/components/modals/SwapModal.vue:145
msgid "Confirm"
msgstr ""

#: src/components/BtcTransactionList.vue:45
#: src/components/TransactionList.vue:57
msgid "Congrats"
msgstr ""

#: src/components/modals/WelcomeModal.vue:21
msgid ""
"Connect directly to the Nimiq blockchain.\n"
"Be independent from any middleman."
msgstr ""

#: src/components/NetworkStats.vue:8
msgid "Connected to"
msgstr ""

#: src/components/NetworkStats.vue:46
msgid "connecting"
msgstr ""

#: src/components/NetworkStats.vue:4
msgid "Consensus"
msgstr ""

#: src/components/ContactShortcuts.vue:9
msgid "Contacts"
msgstr ""

#: src/components/modals/MigrationWelcomeModal.vue:87
#: src/components/modals/WelcomeModal.vue:93
msgid "Continue"
msgstr ""

#: src/components/modals/WelcomeModal.vue:100
msgid "Continue to Login File"
msgstr ""

#: src/components/modals/SendModal.vue:30
msgid "Create a Cashlink"
msgstr ""

#: src/components/LegacyAccountUpgradeButton.vue:7
msgid "Create a new account"
msgstr ""

#: src/components/LegacyAccountNotice.vue:6
msgid "Create a new account and transfer your funds. New features and possibilities await."
msgstr ""

#: src/components/modals/BtcReceiveModal.vue:39
msgid "Create a new single-use address."
msgstr ""

#: src/components/AccountMenu.vue:39
msgid "Create backup"
msgstr ""

<<<<<<< HEAD
#: src/components/modals/BtcReceiveModal.vue:100
=======
#: src/components/modals/BtcReceiveModal.vue:74
>>>>>>> 3169d6f2
#: src/components/modals/ReceiveModal.vue:28
msgid "Create payment link"
msgstr ""

<<<<<<< HEAD
#: src/components/modals/BtcReceiveModal.vue:254
msgid "Created {count} day ago | Created {count} days ago"
msgstr ""

#: src/components/modals/BtcReceiveModal.vue:248
msgid "Created {count} hour ago | Created {count} hours ago"
msgstr ""

#: src/components/modals/BtcReceiveModal.vue:242
msgid "Created {count} minute ago | Created {count} minutes ago"
msgstr ""

#: src/components/modals/BtcReceiveModal.vue:236
msgid "Created {count} second ago | Created {count} seconds ago"
msgstr ""

#: src/components/modals/BtcReceiveModal.vue:233
msgid "Created just now"
msgstr ""

#: src/components/modals/BtcReceiveModal.vue:260
=======
#: src/components/modals/BtcReceiveModal.vue:221
msgid "Created {count} day ago | Created {count} days ago"
msgstr ""

#: src/components/modals/BtcReceiveModal.vue:215
msgid "Created {count} hour ago | Created {count} hours ago"
msgstr ""

#: src/components/modals/BtcReceiveModal.vue:209
msgid "Created {count} minute ago | Created {count} minutes ago"
msgstr ""

#: src/components/modals/BtcReceiveModal.vue:203
msgid "Created {count} second ago | Created {count} seconds ago"
msgstr ""

#: src/components/modals/BtcReceiveModal.vue:200
msgid "Created just now"
msgstr ""

#: src/components/modals/BtcReceiveModal.vue:227
>>>>>>> 3169d6f2
msgid "Created some time ago"
msgstr ""

#: src/components/modals/TradeModal.vue:50
msgid "Credit Card accepted"
msgstr ""

#: src/components/layouts/Settings.vue:121
msgid "Developer"
msgstr ""

#: src/components/layouts/Settings.vue:157
#: src/components/modals/DisclaimerModal.vue:5
msgid "Disclaimer"
msgstr ""

<<<<<<< HEAD
#: src/components/modals/SwapModal.vue:162
msgid "Do not close this popup!"
msgstr ""

#: src/components/modals/BtcReceiveModal.vue:115
=======
#: src/components/modals/BtcReceiveModal.vue:89
>>>>>>> 3169d6f2
msgid "Don’t reuse addresses and create a new one for every transaction."
msgstr ""

#: src/components/ContactBook.vue:49
#: src/components/modals/SwapModal.vue:257
msgid "Done"
msgstr ""

#: src/components/modals/WelcomeModal.vue:80
msgid "Download it and store it safely. Don’t share it – don’t lose it."
msgstr ""

#: src/components/modals/WelcomeModal.vue:26
msgid "Download your Login File"
msgstr ""

#: src/components/modals/BtcSendModal.vue:111
msgid "Duration and fees are estimates."
msgstr ""

#: src/components/modals/BtcActivationModal.vue:11
msgid "Easily swap between NIM, the super performant payment coin and BTC, the gold standard of crypto."
msgstr ""

#: src/components/ContactBook.vue:43
msgid "Edit contacts"
msgstr ""

#: src/components/layouts/Settings.vue:94
msgid "Edit the amount of decimals visible for BTC values."
msgstr ""

#: src/components/layouts/Settings.vue:34
msgid "Edit the amount of decimals visible for NIM values."
msgstr ""

<<<<<<< HEAD
#: src/components/modals/BtcSendModal.vue:454
=======
#: src/components/modals/BtcSendModal.vue:485
>>>>>>> 3169d6f2
#: src/components/modals/SendModal.vue:495
msgid "Edit transaction"
msgstr ""

#: src/components/modals/SendModal.vue:20
msgid "Enter address"
msgstr ""

#: src/components/modals/BtcSendModal.vue:16
msgid "Enter recipient address..."
msgstr ""

#: src/components/NetworkStats.vue:47
msgid "established"
msgstr ""

#: src/components/modals/SwapModal.vue:106
#: src/components/modals/SwapModal.vue:55
msgid "Exchange fee"
msgstr ""

#: src/components/BtcTransactionListItem.vue:34
#: src/components/TransactionListItem.vue:37
msgid "expired"
msgstr ""

#: src/components/modals/BtcTransactionModal.vue:35
#: src/components/modals/TransactionModal.vue:58
msgid "Expired"
msgstr ""

#: src/components/modals/SendModal.vue:357
msgid "express"
msgstr ""

#: src/components/modals/BtcTransactionModal.vue:35
#: src/components/modals/TransactionModal.vue:58
msgid "Failed"
msgstr ""

#: src/components/TestnetFaucet.vue:137
msgid "Faucet error - please try again."
msgstr ""

#: src/components/TestnetFaucet.vue:80
msgid "Faucet is empty"
msgstr ""

#: src/components/TestnetFaucet.vue:84
msgid "Faucet is not available from your location"
msgstr ""

#: src/components/TestnetFaucet.vue:91
msgid "Faucet unavailable"
msgstr ""

#: src/components/TestnetFaucet.vue:76
msgid "Faucet unavailable (wrong network)"
msgstr ""

#: src/components/modals/SendModal.vue:121
msgid "fee"
msgstr ""

#: src/components/BtcTransactionList.vue:36
#: src/components/TransactionList.vue:48
msgid "Fetching"
msgstr ""

#: src/components/BtcTransactionListItem.vue:47
#: src/components/modals/TransactionModal.vue:151
#: src/components/TransactionListItem.vue:52
msgid "Fiat value unavailable"
msgstr ""

#: src/components/layouts/Settings.vue:216
msgid "File contains no contacts."
msgstr ""

#: src/components/modals/TradeModal.vue:49
msgid "For beginners"
msgstr ""

#: src/components/modals/BetaNoticeModal.vue:22
msgid "forum thread"
msgstr ""

#: src/components/modals/SendModal.vue:347
msgid "free"
msgstr ""

#: src/components/NetworkMap.vue:29
msgid "Full Node"
msgstr ""

#: src/components/layouts/Settings.vue:13
msgid "General"
msgstr ""

#: src/components/modals/TradeModal.vue:26
#: src/components/modals/TradeModal.vue:46
msgid "Get NIM"
msgstr ""

#: src/components/modals/TradeModal.vue:6
msgid "Get NIM and BTC"
msgstr ""

#: src/components/AnnouncementBox.vue:32
msgid "Got feedback? Found a bug?"
msgstr ""

#: src/components/modals/BetaNoticeModal.vue:25
#: src/components/modals/BtcActivationModal.vue:22
#: src/components/modals/WelcomeModal.vue:96
msgid "Got it"
msgstr ""

#: src/components/modals/MigrationWelcomeModal.vue:89
msgid "Got it!"
msgstr ""

#: src/components/modals/WelcomeModal.vue:11
msgid "Great, you’re here!"
msgstr ""

#: src/components/modals/MigrationWelcomeModal.vue:29
msgid "Handling multiple addresses is now convenient and easy – with one password and shared login information."
msgstr ""

#: src/components/modals/BtcTransactionModal.vue:154
#: src/components/modals/TransactionModal.vue:162
msgid "Historic value"
msgstr ""

#: src/components/modals/TransactionModal.vue:306
#: src/components/TransactionListItem.vue:118
msgid "HTLC Creation"
msgstr ""

#: src/components/modals/TransactionModal.vue:310
#: src/components/TransactionListItem.vue:122
msgid "HTLC Settlement"
msgstr ""

#: src/components/modals/BetaNoticeModal.vue:18
msgid "If you find a bug or have feedback, please share it in this {forum-thread}."
msgstr ""

#: src/components/layouts/Settings.vue:47
msgid "Import Contacts"
msgstr ""

#: src/components/layouts/Settings.vue:49
msgid "Import contacts that you exported from the Safe."
msgstr ""

#: src/components/modals/MigrationWelcomeModal.vue:55
msgid "Import it to any browser and enter your password to use the same addresses."
msgstr ""

#: src/components/modals/MigrationWelcomeModal.vue:12
msgid "Improved Accessibility"
msgstr ""

#: src/components/modals/TradeModal.vue:110
msgid "In cooperation with"
msgstr ""

<<<<<<< HEAD
#: src/components/modals/SwapModal.vue:188
msgid "Incoming HTLC verified!"
msgstr ""

#: src/components/modals/BtcSendModal.vue:103
=======
#: src/components/modals/BtcSendModal.vue:107
>>>>>>> 3169d6f2
msgid "Increase the speed of your transaction by paying a higher network fee. The fees go directly to the miners."
msgstr ""

#: src/components/modals/BtcSendModal.vue:91
#: src/components/modals/SendModal.vue:129
msgid "Insufficient balance."
msgstr ""

#: src/components/BtcTransactionListItem.vue:35
#: src/components/TransactionListItem.vue:38
msgid "invalid"
msgstr ""

#: src/components/TransactionList.vue:60
msgid "Invite a friend with a"
msgstr ""

#: src/components/modals/WelcomeModal.vue:66
msgid "It is fast, safe and makes you truly independent."
msgstr ""

<<<<<<< HEAD
#: src/components/modals/BtcReceiveModal.vue:65
=======
#: src/components/BtcCopiedAddress.vue:9
>>>>>>> 3169d6f2
msgid "Label the sender"
msgstr ""

#: src/components/layouts/Settings.vue:17
msgid "Language"
msgstr ""

#: src/components/modals/NetworkInfoModal.vue:19
#: src/components/modals/TradeModal.vue:107
msgid "Learn more"
msgstr ""

#: src/components/modals/MigrationWelcomeModal.vue:61
msgid "Learn more here"
msgstr ""

#: src/components/layouts/AddressOverview.vue:121
msgid "Let's get started! Create your Nimiq account:"
msgstr ""

#: src/components/NetworkMap.vue:29
msgid "Light Node"
msgstr ""

#: src/components/layouts/Settings.vue:54
msgid "Load file"
msgstr ""

#: src/components/modals/MigrationWelcomeModal.vue:14
msgid ""
"Log in on your devices with the new\n"
"Nimiq Login Files."
msgstr ""

#: src/components/AccountMenu.vue:53
msgid "Logout"
msgstr ""

#: src/components/NetworkStats.vue:44
msgid "lost"
msgstr ""

#: src/components/LegacyAccountNotice.vue:14
msgid "Multiple Addresses"
msgstr ""

#: src/components/modals/MigrationWelcomeModal.vue:21
msgid ""
"Multiple addresses and Login Files\n"
"are supported by new accounts only."
msgstr ""

#: src/components/modals/SendModal.vue:53
msgid "Name this contact..."
msgstr ""

#: src/components/modals/BtcSendModal.vue:11
msgid "Name this recipient..."
msgstr ""

#: src/components/ContactBook.vue:28
msgid "Name your contact"
msgstr ""

#: src/components/layouts/Sidebar.vue:44
msgid "Network"
msgstr ""

#: src/components/modals/BtcSendModal.vue:104
msgid "Network fee: {sats} sat/vByte"
msgstr ""

#: src/components/modals/SwapModal.vue:102
#: src/components/modals/SwapModal.vue:51
msgid "NIM network fees"
msgstr ""

#: src/components/modals/WelcomeModal.vue:28
msgid ""
"Nimiq does not store your personal data.\n"
"Use your Login File to log in."
msgstr ""

#: src/components/modals/DisclaimerModal.vue:17
msgid "Nimiq is not responsible for any loss. Nimiq, wallet.nimiq.com, hub.nimiq.com & keyguard.nimiq.com, and some of the underlying libraries are under active development."
msgstr ""

#: src/components/modals/TradeModal.vue:100
msgid "Nimiq OASIS enables decentra­lized buying and selling of crypto directly from your wallet."
msgstr ""

<<<<<<< HEAD
#: src/components/modals/BtcSendModal.vue:116
=======
#: src/components/modals/BtcSendModal.vue:120
>>>>>>> 3169d6f2
msgid "Nimiq wallet does not support transaction messages for Bitcoin."
msgstr ""

#: src/components/BtcTransactionList.vue:70
#: src/components/TransactionList.vue:83
msgid "No transactions found"
msgstr ""

#: src/components/layouts/Settings.vue:39
#: src/components/layouts/Settings.vue:99
msgid "None"
msgstr ""

#: src/components/BtcTransactionListItem.vue:32
#: src/components/TransactionListItem.vue:35
msgid "not sent"
msgstr ""

#: src/components/layouts/Settings.vue:239
msgid "OK! Contacts imported successfully."
msgstr ""

#: src/components/modals/MigrationWelcomeModal.vue:19
msgid "Old and new Accounts"
msgstr ""

#: src/components/LegacyAccountNotice.vue:15
msgid "One account can now have multiple addresses."
msgstr ""

#: src/components/modals/MigrationWelcomeModal.vue:5
msgid "One Account, many Addresses"
msgstr ""

#: src/components/modals/WelcomeModal.vue:97
msgid "One more thing"
msgstr ""

#: src/components/TransactionList.vue:62
msgid "or visit an exchange and get more."
msgstr ""

#: src/components/modals/SwapModal.vue:208
msgid "Outgoing HTLC created!"
msgstr ""

#: src/components/BtcTransactionListItem.vue:33
#: src/components/TransactionListItem.vue:36
msgid "pending"
msgstr ""

#: src/components/TransactionList.vue:14
msgid "Pending Cashlinks"
msgstr ""

#: src/components/modals/BtcTransactionModal.vue:27
#: src/components/modals/TransactionModal.vue:50
msgid "Pending..."
msgstr ""

#: src/components/layouts/Sidebar.vue:10
msgid "Please do not use your Mainnet accounts!"
msgstr ""

#: src/components/modals/DisclaimerModal.vue:13
msgid "Please note that wallet.nimiq.com, hub.nimiq.com & keyguard.nimiq.com are not \"hosted wallets\". You do not create a hosted account or give Nimiq your funds to hold onto. You hold your keys that control the funds at your account addresses on your device. Nimiq only makes it easy for you, through a browser, to create, save, and access your information and interact with the blockchain."
msgstr ""

#: src/components/modals/SwapModal.vue:151
msgid "Powered by Fastspot. Proceed to agree with its {ToS-link}."
msgstr ""

#: src/components/layouts/AddressOverview.vue:102
#: src/components/MobileActionBar.vue:4
msgid "Receive"
msgstr ""

#: src/components/modals/BtcReceiveModal.vue:7
msgid "Receive BTC"
msgstr ""

#: src/components/TestnetFaucet.vue:11
#: src/components/TransactionList.vue:79
msgid "Receive free NIM"
msgstr ""

#: src/components/modals/ReceiveModal.vue:7
msgid "Receive NIM"
msgstr ""

#: src/components/TransactionList.vue:73
msgid "Receive some free NIM to get started."
msgstr ""

#: src/components/modals/BtcTransactionModal.vue:38
#: src/components/modals/TransactionModal.vue:61
msgid "received at {dateAndTime}"
msgstr ""

#: src/components/modals/BtcReceiveModal.vue:48
msgid "Recent addresses will be listed here, until they receive a transaction."
msgstr ""

#: src/components/modals/BtcReceiveModal.vue:49
msgid "Recently copied"
msgstr ""

<<<<<<< HEAD
#: src/components/modals/SwapModal.vue:243
msgid "Redeeming incoming HTLC..."
msgstr ""

#: src/components/layouts/Settings.vue:105
=======
#: src/components/layouts/Settings.vue:138
>>>>>>> 3169d6f2
msgid "Reference currency"
msgstr ""

#: src/components/AccountMenu.vue:43
#: src/components/layouts/AddressOverview.vue:30
#: src/components/layouts/AddressOverview.vue:47
msgid "Rename"
msgstr ""

#: src/components/TestnetFaucet.vue:142
#: src/components/TestnetFaucet.vue:148
msgid "Request failed"
msgstr ""

#: src/components/layouts/Settings.vue:127
msgid "Reset your wallet settings and reload data from the blockchain."
msgstr ""

<<<<<<< HEAD
#: src/components/modals/BtcSendModal.vue:453
=======
#: src/components/modals/BtcSendModal.vue:484
>>>>>>> 3169d6f2
#: src/components/modals/SendModal.vue:494
msgid "Retry"
msgstr ""

#: src/components/AccountMenu.vue:34
msgid "Save Login File"
msgstr ""

#: src/components/layouts/AccountOverview.vue:11
msgid "Save now"
msgstr ""

<<<<<<< HEAD
#: src/components/modals/BtcReceiveModal.vue:136
=======
#: src/components/modals/BtcReceiveModal.vue:110
>>>>>>> 3169d6f2
#: src/components/modals/ReceiveModal.vue:39
msgid ""
"Scan the code to send\n"
"money to this address"
msgstr ""

#: src/components/SearchBar.vue:18
msgid "Search"
msgstr ""

#: src/components/SearchBar.vue:17
msgid "Search transactions"
msgstr ""

#: src/components/SearchBar.vue:15
msgid "Search transactions by contact, address, etc."
msgstr ""

#: src/components/layouts/Settings.vue:109
msgid "Select which unit to show Bitcoin amounts in."
msgstr ""

#: src/components/layouts/AddressOverview.vue:97
#: src/components/MobileActionBar.vue:10
msgid "Send"
msgstr ""

#: src/components/AmountMenu.vue:13
#: src/components/modals/BtcSendModal.vue:93
#: src/components/modals/SendModal.vue:131
msgid "Send all"
msgstr ""

#: src/components/modals/WelcomeModal.vue:63
msgid "Send and receive NIM directly on the blockchain."
msgstr ""

#: src/components/modals/NetworkInfoModal.vue:16
msgid "Send and receive NIM without a middleman and enjoy true decentralization."
msgstr ""

<<<<<<< HEAD
#: src/components/modals/BtcSendModal.vue:127
=======
#: src/components/modals/BtcSendModal.vue:131
>>>>>>> 3169d6f2
#: src/components/modals/BtcSendModal.vue:4
#: src/components/modals/SendModal.vue:11
#: src/components/modals/SendModal.vue:150
msgid "Send Transaction"
msgstr ""

#: src/components/LegacyAccountNotice.vue:22
msgid "Send, receive and hold BTC in your wallet."
msgstr ""

<<<<<<< HEAD
#: src/components/modals/SwapModal.vue:207
msgid "Sending outgoing HTLC..."
msgstr ""

#: src/components/modals/BtcSendModal.vue:450
=======
#: src/components/modals/BtcSendModal.vue:481
>>>>>>> 3169d6f2
#: src/components/modals/SendModal.vue:491
msgid "Sending Transaction"
msgstr ""

<<<<<<< HEAD
#: src/components/modals/BtcSendModal.vue:510
msgid "Sent {btc} BTC"
msgstr ""

#: src/components/modals/BtcSendModal.vue:506
=======
#: src/components/modals/BtcSendModal.vue:542
msgid "Sent {btc} BTC"
msgstr ""

#: src/components/modals/BtcSendModal.vue:538
>>>>>>> 3169d6f2
msgid "Sent {btc} BTC to {name}"
msgstr ""

#: src/components/modals/SendModal.vue:526
msgid "Sent {nim} NIM"
msgstr ""

#: src/components/modals/SendModal.vue:522
msgid "Sent {nim} NIM to {name}"
msgstr ""

#: src/components/modals/BtcTransactionModal.vue:43
#: src/components/modals/TransactionModal.vue:66
msgid "sent at {dateAndTime}"
msgstr ""

#: src/components/modals/SendModal.vue:63
#: src/components/modals/SendModal.vue:74
msgid "Set Amount"
msgstr ""

#: src/components/AmountMenu.vue:8
msgid "Set fee"
msgstr ""

#: src/components/layouts/Sidebar.vue:52
msgid "Settings"
msgstr ""

#: src/components/modals/BtcReceiveModal.vue:8
msgid "Share a single-use address with the sender."
msgstr ""

<<<<<<< HEAD
#: src/components/modals/BtcReceiveModal.vue:144
=======
#: src/components/modals/BtcReceiveModal.vue:118
>>>>>>> 3169d6f2
#: src/components/modals/ReceiveModal.vue:46
msgid ""
"Share the link or QR code with the sender.\n"
"Optionally include an amount. "
msgstr ""

#: src/components/modals/ReceiveModal.vue:8
msgid "Share your address with the sender."
msgstr ""

<<<<<<< HEAD
#: src/components/modals/BtcReceiveModal.vue:142
=======
#: src/components/modals/BtcReceiveModal.vue:116
>>>>>>> 3169d6f2
#: src/components/modals/ReceiveModal.vue:44
msgid "Share your Payment Link"
msgstr ""

#: src/components/ContactBook.vue:14
msgid "Show all my addresses"
msgstr ""

#: src/components/layouts/Settings.vue:32
#: src/components/layouts/Settings.vue:92
msgid "Show Decimals"
msgstr ""

#: src/components/modals/TransactionModal.vue:133
msgid "Show Link"
msgstr ""

#: src/components/modals/SwapModal.vue:176
msgid "Signing swap..."
msgstr ""

#: src/components/layouts/AddressOverview.vue:122
msgid "Signup"
msgstr ""

#: src/components/modals/BtcActivationModal.vue:28
#: src/components/modals/WelcomeModal.vue:103
msgid "Skip for now"
msgstr ""

<<<<<<< HEAD
#: src/components/modals/BtcSendModal.vue:521
=======
#: src/components/modals/BtcSendModal.vue:553
>>>>>>> 3169d6f2
#: src/components/modals/SendModal.vue:537
msgid "Something went wrong"
msgstr ""

#: src/components/modals/SendModal.vue:163
msgid "Speed up your Transaction"
msgstr ""

#: src/components/LegacyAccountNotice.vue:29
msgid "Stake NIM to generate rewards for securing the network."
msgstr ""

#: src/components/LegacyAccountNotice.vue:28
msgid "Staking"
msgstr ""

#: src/components/modals/SendModal.vue:352
msgid "standard"
msgstr ""

#: src/components/modals/TradeModal.vue:104
msgid "Starting with EU bank accounts soon."
msgstr ""

#: src/components/modals/WelcomeModal.vue:13
msgid "Store, send and receive NIM."
msgstr ""

#: src/components/modals/SwapModal.vue:244
msgid "Swap complete!"
msgstr ""

#: src/components/modals/SwapModal.vue:5
msgid "Swap NIM and BTC"
msgstr ""

#: src/components/modals/SwapModal.vue:229
msgid "Swap secret published!"
msgstr ""

#: src/components/modals/SwapModal.vue:177
msgid "Swap signed!"
msgstr ""

#: src/components/NetworkStats.vue:45
msgid "syncing"
msgstr ""

#: src/components/AnnouncementBox.vue:33
msgid "Tell us here"
msgstr ""

#: src/components/modals/SwapModal.vue:152
msgid "terms of service"
msgstr ""

#: src/components/layouts/Sidebar.vue:5
msgid "Testnet"
msgstr ""

#: src/components/modals/SwapModal.vue:16
msgid "The exchange rate might change depending on the swap volume."
msgstr ""

#: src/components/modals/MigrationWelcomeModal.vue:7
msgid ""
"The new and improved accounts\n"
"can have multiple addresses."
msgstr ""

#: src/components/modals/MigrationWelcomeModal.vue:51
msgid "The new Login Files are an easy and convenient way to gain access to your account and its addresses."
msgstr ""

#: src/components/modals/WelcomeModal.vue:60
msgid "The Nimiq wallet is more than a web-wallet, it is a network node."
msgstr ""

#: src/components/modals/BetaNoticeModal.vue:16
msgid "The Wallet is still in Beta. Your funds are safe, there just might be some visual issues."
msgstr ""

#: src/components/TestnetFaucet.vue:133
msgid "There are currently no free NIM available."
msgstr ""

#: src/components/modals/TradeModal.vue:8
msgid "There are many options, use a credit card or trade crypto. You can find more exchanges on {link}"
msgstr ""

#: src/components/layouts/AccountOverview.vue:19
msgid "There is no ‘forgot password’"
msgstr ""

#: src/components/modals/BtcSendModal.vue:28
msgid "This address has already been used"
msgstr ""

#: src/components/modals/SwapModal.vue:42
#: src/components/modals/SwapModal.vue:93
msgid "This amount includes:"
msgstr ""

#: src/components/modals/LegacyAccountNoticeModal.vue:7
msgid "This is a Legacy Account"
msgstr ""

#: src/components/modals/BtcReceiveModal.vue:27
msgid "This is a single-use address"
msgstr ""

#: src/components/BtcAddressInput.vue:7
msgid "This is not a valid address"
msgstr ""

#: src/components/BtcTransactionList.vue:230
#: src/components/BtcTransactionList.vue:252
#: src/components/TransactionList.vue:249
#: src/components/TransactionList.vue:271
msgid "This month"
msgstr ""

#: src/components/modals/SwapModal.vue:14
msgid "This rate includes the exchange fee."
msgstr ""

#: src/components/TestnetFaucet.vue:128
msgid "This service is currently not available in your region."
msgstr ""

#: src/components/modals/TradeModal.vue:36
#: src/components/modals/TradeModal.vue:56
msgid "To {exchange}"
msgstr ""

#: src/components/AccountBalance.vue:4
msgid "Total Balance"
msgstr ""

#: src/components/modals/SwapModal.vue:114
#: src/components/modals/SwapModal.vue:63
msgid "Total fees"
msgstr ""

#: src/components/modals/BtcTransactionModal.vue:5
#: src/components/modals/TransactionModal.vue:27
msgid "Transaction from {address}"
msgstr ""

#: src/components/modals/BtcTransactionModal.vue:13
#: src/components/modals/TransactionModal.vue:35
msgid "Transaction to {address}"
msgstr ""

<<<<<<< HEAD
#: src/components/modals/BtcSendModal.vue:117
=======
#: src/components/modals/BtcSendModal.vue:121
>>>>>>> 3169d6f2
msgid "Transactions take >10 min. due to Bitcoin’s block time."
msgstr ""

#: src/components/LegacyAccountUpgradeButton.vue:9
msgid "Transfer funds"
msgstr ""

#: src/components/NetworkStats.vue:23
msgid "Tweet your map!"
msgstr ""

#: src/components/modals/TransactionModal.vue:338
#: src/components/TransactionListItem.vue:150
msgid "Unclaimed Cashlink"
msgstr ""

#: src/components/modals/BtcTransactionModal.vue:109
#: src/components/modals/BtcTransactionModal.vue:114
#: src/components/modals/BtcTransactionModal.vue:56
#: src/components/modals/BtcTransactionModal.vue:61
msgid "Unknown"
msgstr ""

<<<<<<< HEAD
#: src/components/modals/BtcReceiveModal.vue:75
=======
#: src/components/BtcCopiedAddress.vue:26
>>>>>>> 3169d6f2
msgid "Unlabelled"
msgstr ""

#: src/components/modals/WelcomeModal.vue:35
msgid "Use {NIM}, the super performant and browser- based payment coin."
msgstr ""

#: src/components/modals/BtcReceiveModal.vue:31
#: src/components/modals/BtcSendModal.vue:32
msgid "Use a new Bitcoin address for every transaction to improve privacy."
msgstr ""

#: src/components/modals/WelcomeModal.vue:83
msgid "Use it to access your account from any device."
msgstr ""

<<<<<<< HEAD
#: src/components/modals/BtcReceiveModal.vue:120
=======
#: src/components/modals/BtcReceiveModal.vue:94
>>>>>>> 3169d6f2
msgid "Use labels instead of contacts to easily identify transactions in your history."
msgstr ""

#: src/components/modals/SwapModal.vue:8
msgid "Use the slider or edit values to set up a swap."
msgstr ""

#: src/components/modals/BetaNoticeModal.vue:13
msgid ""
"Welcome to the\n"
"new Nimiq Wallet"
msgstr ""

#: src/components/modals/MigrationWelcomeModal.vue:88
msgid "What else?"
msgstr ""

<<<<<<< HEAD
#: src/components/modals/BtcReceiveModal.vue:110
=======
#: src/components/modals/BtcReceiveModal.vue:84
>>>>>>> 3169d6f2
msgid "With Bitcoin, a new address is used for every transaction to improve privacy.Reuse of addresses does not result in a loss of funds."
msgstr ""

#: src/components/BtcCopiedAddress.vue:16
#: src/components/BtcLabelInput.vue:20
msgid "With Bitcoin, there are no contacts, since addresses are only used once."
msgstr ""

#: src/components/modals/NetworkInfoModal.vue:10
msgid "You are a part of the Nimiq Blockchain."
msgstr ""

#: src/components/layouts/Sidebar.vue:9
msgid "You are connecting to the Nimiq and Bitcoin Testnets."
msgstr ""

#: src/components/LegacyAccountNotice.vue:4
msgid "You are using a Legacy Account "
msgstr ""

#: src/components/modals/SwapModal.vue:165
msgid "You can now close this popup."
msgstr ""

#: src/components/TestnetFaucet.vue:122
msgid "You can receive more free NIM in {waitTime} hours."
msgstr ""

#: src/components/BtcTransactionList.vue:46
#: src/components/TransactionList.vue:58
msgid "You now own crypto!"
msgstr ""

#: src/components/modals/BtcSendModal.vue:84
msgid "You will send {amount}"
msgstr ""

#: src/components/modals/SendModal.vue:125
msgid "You will send {amount} NIM"
msgstr ""

#: src/components/layouts/AccountOverview.vue:8
msgid "Your account is not safe yet!"
msgstr ""

#: src/components/modals/BtcActivationModal.vue:7
msgid ""
"Your account now\n"
"supports Bitcoin!"
msgstr ""

#: src/components/modals/MigrationWelcomeModal.vue:72
msgid "Your accounts are now legacy accounts. Easily switch, edit and create accounts with the new account picker."
msgstr ""

#: src/components/NetworkMap.vue:22
msgid "Your browser"
msgstr ""

#: src/components/modals/NetworkInfoModal.vue:12
msgid "Your browser connects directly to a set of peers from all around the world. This makes you a first-class citizen of the blockchain."
msgstr ""

#: src/components/modals/WelcomeModal.vue:19
msgid "Your browser is a Node"
msgstr ""

#: src/components/modals/WelcomeModal.vue:77
msgid "Your Login File, in combination with your password, grants access."
msgstr ""

#: src/components/modals/LegacyAccountNoticeModal.vue:9
msgid "Your NIM are stored in a legacy account. Transfer them to a regular account to profit from new features."
msgstr ""

#: src/components/BtcTransactionList.vue:55
#: src/components/TransactionList.vue:72
msgid "Your transactions will appear here"
msgstr ""<|MERGE_RESOLUTION|>--- conflicted
+++ resolved
@@ -28,22 +28,15 @@
 msgid "{fee} fee"
 msgstr ""
 
-<<<<<<< HEAD
 #: src/components/modals/SwapModal.vue:110
 #: src/components/modals/SwapModal.vue:59
 msgid "{perc}% of exchange value."
 msgstr ""
 
-#: src/components/modals/BtcTransactionModal.vue:119
-#: src/components/modals/BtcTransactionModal.vue:69
-#: src/components/modals/BtcTransactionModal.vue:84
-#: src/components/modals/BtcTransactionModal.vue:99
-=======
 #: src/components/modals/BtcTransactionModal.vue:101
 #: src/components/modals/BtcTransactionModal.vue:123
 #: src/components/modals/BtcTransactionModal.vue:71
 #: src/components/modals/BtcTransactionModal.vue:86
->>>>>>> 3169d6f2
 msgid "+{n} more"
 msgstr ""
 
@@ -192,11 +185,7 @@
 msgid "Bitcoin"
 msgstr ""
 
-<<<<<<< HEAD
-#: src/components/modals/BtcSendModal.vue:114
-=======
 #: src/components/modals/BtcSendModal.vue:118
->>>>>>> 3169d6f2
 msgid "Bitcoin addresses are used only once, so there are no contacts. Use labels instead to find transactions in your history easily."
 msgstr ""
 
@@ -360,38 +349,11 @@
 msgid "Create backup"
 msgstr ""
 
-<<<<<<< HEAD
-#: src/components/modals/BtcReceiveModal.vue:100
-=======
 #: src/components/modals/BtcReceiveModal.vue:74
->>>>>>> 3169d6f2
 #: src/components/modals/ReceiveModal.vue:28
 msgid "Create payment link"
 msgstr ""
 
-<<<<<<< HEAD
-#: src/components/modals/BtcReceiveModal.vue:254
-msgid "Created {count} day ago | Created {count} days ago"
-msgstr ""
-
-#: src/components/modals/BtcReceiveModal.vue:248
-msgid "Created {count} hour ago | Created {count} hours ago"
-msgstr ""
-
-#: src/components/modals/BtcReceiveModal.vue:242
-msgid "Created {count} minute ago | Created {count} minutes ago"
-msgstr ""
-
-#: src/components/modals/BtcReceiveModal.vue:236
-msgid "Created {count} second ago | Created {count} seconds ago"
-msgstr ""
-
-#: src/components/modals/BtcReceiveModal.vue:233
-msgid "Created just now"
-msgstr ""
-
-#: src/components/modals/BtcReceiveModal.vue:260
-=======
 #: src/components/modals/BtcReceiveModal.vue:221
 msgid "Created {count} day ago | Created {count} days ago"
 msgstr ""
@@ -413,7 +375,6 @@
 msgstr ""
 
 #: src/components/modals/BtcReceiveModal.vue:227
->>>>>>> 3169d6f2
 msgid "Created some time ago"
 msgstr ""
 
@@ -430,15 +391,11 @@
 msgid "Disclaimer"
 msgstr ""
 
-<<<<<<< HEAD
 #: src/components/modals/SwapModal.vue:162
 msgid "Do not close this popup!"
 msgstr ""
 
-#: src/components/modals/BtcReceiveModal.vue:115
-=======
 #: src/components/modals/BtcReceiveModal.vue:89
->>>>>>> 3169d6f2
 msgid "Don’t reuse addresses and create a new one for every transaction."
 msgstr ""
 
@@ -475,11 +432,7 @@
 msgid "Edit the amount of decimals visible for NIM values."
 msgstr ""
 
-<<<<<<< HEAD
-#: src/components/modals/BtcSendModal.vue:454
-=======
-#: src/components/modals/BtcSendModal.vue:485
->>>>>>> 3169d6f2
+#: src/components/modals/BtcSendModal.vue:468
 #: src/components/modals/SendModal.vue:495
 msgid "Edit transaction"
 msgstr ""
@@ -649,15 +602,11 @@
 msgid "In cooperation with"
 msgstr ""
 
-<<<<<<< HEAD
 #: src/components/modals/SwapModal.vue:188
 msgid "Incoming HTLC verified!"
 msgstr ""
 
-#: src/components/modals/BtcSendModal.vue:103
-=======
 #: src/components/modals/BtcSendModal.vue:107
->>>>>>> 3169d6f2
 msgid "Increase the speed of your transaction by paying a higher network fee. The fees go directly to the miners."
 msgstr ""
 
@@ -679,11 +628,7 @@
 msgid "It is fast, safe and makes you truly independent."
 msgstr ""
 
-<<<<<<< HEAD
-#: src/components/modals/BtcReceiveModal.vue:65
-=======
 #: src/components/BtcCopiedAddress.vue:9
->>>>>>> 3169d6f2
 msgid "Label the sender"
 msgstr ""
 
@@ -775,11 +720,7 @@
 msgid "Nimiq OASIS enables decentra­lized buying and selling of crypto directly from your wallet."
 msgstr ""
 
-<<<<<<< HEAD
-#: src/components/modals/BtcSendModal.vue:116
-=======
 #: src/components/modals/BtcSendModal.vue:120
->>>>>>> 3169d6f2
 msgid "Nimiq wallet does not support transaction messages for Bitcoin."
 msgstr ""
 
@@ -883,19 +824,15 @@
 msgid "Recent addresses will be listed here, until they receive a transaction."
 msgstr ""
 
-#: src/components/modals/BtcReceiveModal.vue:49
+#: src/components/modals/BtcReceiveModal.vue:51
 msgid "Recently copied"
 msgstr ""
 
-<<<<<<< HEAD
 #: src/components/modals/SwapModal.vue:243
 msgid "Redeeming incoming HTLC..."
 msgstr ""
 
-#: src/components/layouts/Settings.vue:105
-=======
 #: src/components/layouts/Settings.vue:138
->>>>>>> 3169d6f2
 msgid "Reference currency"
 msgstr ""
 
@@ -914,11 +851,7 @@
 msgid "Reset your wallet settings and reload data from the blockchain."
 msgstr ""
 
-<<<<<<< HEAD
-#: src/components/modals/BtcSendModal.vue:453
-=======
-#: src/components/modals/BtcSendModal.vue:484
->>>>>>> 3169d6f2
+#: src/components/modals/BtcSendModal.vue:467
 #: src/components/modals/SendModal.vue:494
 msgid "Retry"
 msgstr ""
@@ -931,11 +864,7 @@
 msgid "Save now"
 msgstr ""
 
-<<<<<<< HEAD
-#: src/components/modals/BtcReceiveModal.vue:136
-=======
 #: src/components/modals/BtcReceiveModal.vue:110
->>>>>>> 3169d6f2
 #: src/components/modals/ReceiveModal.vue:39
 msgid ""
 "Scan the code to send\n"
@@ -977,11 +906,7 @@
 msgid "Send and receive NIM without a middleman and enjoy true decentralization."
 msgstr ""
 
-<<<<<<< HEAD
-#: src/components/modals/BtcSendModal.vue:127
-=======
 #: src/components/modals/BtcSendModal.vue:131
->>>>>>> 3169d6f2
 #: src/components/modals/BtcSendModal.vue:4
 #: src/components/modals/SendModal.vue:11
 #: src/components/modals/SendModal.vue:150
@@ -992,32 +917,20 @@
 msgid "Send, receive and hold BTC in your wallet."
 msgstr ""
 
-<<<<<<< HEAD
 #: src/components/modals/SwapModal.vue:207
 msgid "Sending outgoing HTLC..."
 msgstr ""
 
-#: src/components/modals/BtcSendModal.vue:450
-=======
-#: src/components/modals/BtcSendModal.vue:481
->>>>>>> 3169d6f2
+#: src/components/modals/BtcSendModal.vue:464
 #: src/components/modals/SendModal.vue:491
 msgid "Sending Transaction"
 msgstr ""
 
-<<<<<<< HEAD
-#: src/components/modals/BtcSendModal.vue:510
+#: src/components/modals/BtcSendModal.vue:524
 msgid "Sent {btc} BTC"
 msgstr ""
 
-#: src/components/modals/BtcSendModal.vue:506
-=======
-#: src/components/modals/BtcSendModal.vue:542
-msgid "Sent {btc} BTC"
-msgstr ""
-
-#: src/components/modals/BtcSendModal.vue:538
->>>>>>> 3169d6f2
+#: src/components/modals/BtcSendModal.vue:520
 msgid "Sent {btc} BTC to {name}"
 msgstr ""
 
@@ -1051,11 +964,7 @@
 msgid "Share a single-use address with the sender."
 msgstr ""
 
-<<<<<<< HEAD
-#: src/components/modals/BtcReceiveModal.vue:144
-=======
 #: src/components/modals/BtcReceiveModal.vue:118
->>>>>>> 3169d6f2
 #: src/components/modals/ReceiveModal.vue:46
 msgid ""
 "Share the link or QR code with the sender.\n"
@@ -1066,11 +975,7 @@
 msgid "Share your address with the sender."
 msgstr ""
 
-<<<<<<< HEAD
-#: src/components/modals/BtcReceiveModal.vue:142
-=======
 #: src/components/modals/BtcReceiveModal.vue:116
->>>>>>> 3169d6f2
 #: src/components/modals/ReceiveModal.vue:44
 msgid "Share your Payment Link"
 msgstr ""
@@ -1101,11 +1006,7 @@
 msgid "Skip for now"
 msgstr ""
 
-<<<<<<< HEAD
-#: src/components/modals/BtcSendModal.vue:521
-=======
-#: src/components/modals/BtcSendModal.vue:553
->>>>>>> 3169d6f2
+#: src/components/modals/BtcSendModal.vue:535
 #: src/components/modals/SendModal.vue:537
 msgid "Something went wrong"
 msgstr ""
@@ -1260,11 +1161,7 @@
 msgid "Transaction to {address}"
 msgstr ""
 
-<<<<<<< HEAD
-#: src/components/modals/BtcSendModal.vue:117
-=======
 #: src/components/modals/BtcSendModal.vue:121
->>>>>>> 3169d6f2
 msgid "Transactions take >10 min. due to Bitcoin’s block time."
 msgstr ""
 
@@ -1288,11 +1185,7 @@
 msgid "Unknown"
 msgstr ""
 
-<<<<<<< HEAD
-#: src/components/modals/BtcReceiveModal.vue:75
-=======
 #: src/components/BtcCopiedAddress.vue:26
->>>>>>> 3169d6f2
 msgid "Unlabelled"
 msgstr ""
 
@@ -1309,11 +1202,7 @@
 msgid "Use it to access your account from any device."
 msgstr ""
 
-<<<<<<< HEAD
-#: src/components/modals/BtcReceiveModal.vue:120
-=======
 #: src/components/modals/BtcReceiveModal.vue:94
->>>>>>> 3169d6f2
 msgid "Use labels instead of contacts to easily identify transactions in your history."
 msgstr ""
 
@@ -1331,11 +1220,7 @@
 msgid "What else?"
 msgstr ""
 
-<<<<<<< HEAD
-#: src/components/modals/BtcReceiveModal.vue:110
-=======
 #: src/components/modals/BtcReceiveModal.vue:84
->>>>>>> 3169d6f2
 msgid "With Bitcoin, a new address is used for every transaction to improve privacy.Reuse of addresses does not result in a loss of funds."
 msgstr ""
 
