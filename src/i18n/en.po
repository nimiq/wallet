msgid ""
msgstr ""
"Content-Type: text/plain; charset=UTF-8\n"

#: src/components/modals/MigrationWelcomeModal.vue:32
msgid "{accounts} hold, manage and aggregate addresses."
msgstr ""

#: src/components/modals/MigrationWelcomeModal.vue:37
msgid "{addresses} send and receive transactions."
msgstr ""

#: src/components/BankCheckInput.vue:92
msgid "{bankName} offers generic and individual IBANs."
msgstr ""

#: src/components/modals/BtcTransactionModal.vue:264
#: src/components/modals/TransactionModal.vue:263
msgid "{count} Confirmation | {count} Confirmations"
msgstr ""

#: src/components/NetworkStats.vue:9
msgid "{count} Peer | {count} Peers"
msgstr ""

#: src/components/layouts/AddressOverview.vue:100
#: src/components/layouts/AddressOverview.vue:15
msgid "{count} pending Cashlink | {count} pending Cashlinks"
msgstr ""

#: src/components/modals/TransactionModal.vue:265
msgid "{fee} fee"
msgstr ""

#: src/components/swap/SwapFeesTooltip.vue:22
#: src/components/swap/SwapFeesTooltip.vue:41
msgid "{perc}% of swap value."
msgstr ""

#: src/components/modals/BuyCryptoModal.vue:98
#: src/components/modals/SellCryptoModal.vue:102
#: src/components/swap/SwapModal.vue:84
msgid "{value} remaining"
msgstr ""

<<<<<<< HEAD
#: src/components/BankCheckInput.vue:83
=======
#: src/components/BankCheckInput.vue:99
>>>>>>> 841ca633
msgid "+ {count} more | + {count} more"
msgstr ""

#: src/components/modals/BuyOptionsModal.vue:39
#: src/components/modals/BuyOptionsModal.vue:82
msgid "+ network fees"
msgstr ""

#: src/components/modals/BtcTransactionModal.vue:117
#: src/components/modals/BtcTransactionModal.vue:132
#: src/components/modals/BtcTransactionModal.vue:147
#: src/components/modals/BtcTransactionModal.vue:179
msgid "+{n} more"
msgstr ""

#: src/components/modals/BuyCryptoModal.vue:28
#: src/components/modals/SellCryptoModal.vue:32
msgid "1"
msgstr ""

#: src/components/FeeSelector.vue:8
msgid "15m"
msgstr ""

#: src/components/modals/BuyCryptoModal.vue:29
#: src/components/modals/SellCryptoModal.vue:33
msgid "2"
msgstr ""

#: src/components/FeeSelector.vue:7
msgid "2-4h"
msgstr ""

#: src/components/modals/TradeModal.vue:29
msgid "24/7 Support"
msgstr ""

#: src/components/modals/BuyCryptoModal.vue:30
#: src/components/modals/SellCryptoModal.vue:34
msgid "3"
msgstr ""

#: src/components/modals/BuyCryptoModal.vue:92
#: src/components/modals/SellCryptoModal.vue:96
#: src/components/swap/SwapModal.vue:55
#: src/components/swap/SwapModal.vue:79
msgid "30-day Limit"
msgstr ""

#: src/components/FeeSelector.vue:6
msgid "6h+"
msgstr ""

#: src/components/layouts/Settings.vue:287
msgid ""
"A contact with the address \"{address}\", but a different name already exists.\n"
"                            Do you want to replace it?"
msgstr ""

#: src/components/modals/MigrationWelcomeModal.vue:76
msgid ""
"Account creation was massively improved. Give\n"
"it a try and experience all new Nimiq features."
msgstr ""

#: src/components/modals/MigrationWelcomeModal.vue:34
msgid "Accounts"
msgstr ""

#: src/components/layouts/AccountOverview.vue:82
msgid "Activate"
msgstr ""

#: src/components/modals/BtcActivationModal.vue:24
msgid "Activate Bitcoin"
msgstr ""

#: src/components/layouts/Settings.vue:147
msgid "Add"
msgstr ""

#: src/components/BtcCopiedAddress.vue:14
msgid "Add a label to quickly find the transaction in your history, once it was sent."
msgstr ""

#: src/components/BtcLabelInput.vue:19
msgid "Add a label to quickly find the transaction in your history."
msgstr ""

#: src/components/modals/SendModal.vue:153
msgid "Add a public message..."
msgstr ""

#: src/components/AccountMenu.vue:70
msgid "Add account"
msgstr ""

#: src/components/AddressList.vue:25
msgid "Add address"
msgstr ""

#: src/components/layouts/Settings.vue:143
msgid "Add an existing vesting contract to your wallet."
msgstr ""

#: src/components/modals/BtcActivationModal.vue:8
msgid ""
"Add Bitcoin\n"
"to your account"
msgstr ""

#: src/components/modals/TransactionModal.vue:117
#: src/components/modals/TransactionModal.vue:162
msgid "Add contact"
msgstr ""

#: src/components/modals/SendModal.vue:28
msgid "Address unavailable?"
msgstr ""

#: src/components/modals/MigrationWelcomeModal.vue:39
msgid "Addresses"
msgstr ""

#: src/components/layouts/Settings.vue:137
msgid "Advanced"
msgstr ""

#: src/components/layouts/Settings.vue:117
#: src/components/layouts/Settings.vue:57
msgid "all"
msgstr ""

<<<<<<< HEAD
#: src/components/BankCheckInput.vue:187
=======
#: src/components/BankCheckInput.vue:199
>>>>>>> 841ca633
msgid "All countries"
msgstr ""

#: src/components/modals/WelcomeModal.vue:35
msgid "All in one easy place."
msgstr ""

#: src/components/layouts/AccountOverview.vue:89
#: src/components/LegacyAccountNotice.vue:37
msgid "All new features are exclusive to new accounts. Upgrade now, it only takes seconds."
msgstr ""

#: src/components/modals/DisclaimerModal.vue:21
msgid "All translations are for information purposes only. The English text is the controlling version."
msgstr ""

#: src/components/modals/BuyOptionsModal.vue:58
msgid "Almost everywhere"
msgstr ""

#: src/components/modals/BtcReceiveModal.vue:55
#: src/components/modals/BtcSendModal.vue:35
msgid "Although reusing addresses won’t result in a loss of funds, it is highly recommended not to do so."
msgstr ""

#: src/components/modals/DisclaimerModal.vue:7
msgid "Always backup your Recovery Words, Password and Login Files."
msgstr ""

#: src/components/layouts/Settings.vue:17
msgid "An update to the Wallet is available, update now!"
msgstr ""

#: src/components/UpdateNotification.vue:7
msgid "An update to the Wallet is available."
msgstr ""

#: src/components/modals/WelcomeModal.vue:27
msgid "And {BTC}, the gold standard of crypto and a sound store of value."
msgstr ""

#: src/components/modals/TradeModal.vue:30
msgid "Android and iOS App"
msgstr ""

#: src/components/swap/SwapAnimation.vue:18
msgid "Any funds sent will be refunded within 1-3 days."
msgstr ""

#: src/components/swap/SwapAnimation.vue:21
msgid "Any funds sent will be refunded."
msgstr ""

#: src/components/swap/SwapSepaFundingInstructions.vue:34
msgid "As soon as your crypto is available, your Euro is processed to the seller. In case of a problem or a time-out, your payment will be returned to your bank account."
msgstr ""

#: src/components/swap/SwapFeesTooltip.vue:12
msgid "Atomic swaps require two BTC transactions."
msgstr ""

#: src/components/swap/SwapAnimation.vue:207
msgid "Awaiting swap secret"
msgstr ""

#: src/components/layouts/Network.vue:15
msgid "Back to addresses"
msgstr ""

#: src/components/swap/SwapSepaFundingInstructions.vue:124
msgid "Back to Bank Details"
msgstr ""

#: src/components/layouts/AccountOverview.vue:25
msgid "Backup"
msgstr ""

#: src/components/BtcTransactionListItem.vue:235
#: src/components/modals/BtcTransactionModal.vue:472
#: src/components/modals/TransactionModal.vue:515
#: src/components/TransactionListItem.vue:215
msgid "Bank Account"
msgstr ""

#: src/components/modals/BuyOptionsModal.vue:12
msgid "Bank Transfer"
msgstr ""

#: src/components/modals/BuyCryptoModal.vue:17
msgid "Beta"
msgstr ""

#: src/components/modals/overlays/BuyCryptoBankCheckOverlay.vue:19
#: src/components/modals/overlays/SellCryptoBankCheckOverlay.vue:27
msgid "BIC works, too."
msgstr ""

#: src/components/BalanceDistribution.vue:77
#: src/components/layouts/AccountOverview.vue:62
#: src/components/layouts/AddressOverview.vue:68
#: src/components/layouts/Settings.vue:104
#: src/components/LegacyAccountNotice.vue:21
#: src/components/modals/BtcTransactionModal.vue:122
#: src/components/modals/BtcTransactionModal.vue:138
#: src/components/modals/TransactionModal.vue:511
#: src/components/TransactionListItem.vue:211
msgid "Bitcoin"
msgstr ""

#: src/components/modals/BtcSendModal.vue:122
msgid "Bitcoin addresses are used only once, so there are no contacts. Use labels instead to find transactions in your history easily."
msgstr ""

#: src/components/layouts/Settings.vue:123
msgid "Bitcoin Unit"
msgstr ""

#: src/components/modals/BtcTransactionModal.vue:261
#: src/components/modals/TransactionModal.vue:260
msgid "Block #{height}"
msgstr ""

#: src/components/modals/BtcTransactionModal.vue:271
#: src/components/modals/TransactionModal.vue:272
#: src/components/swap/SwapAnimation.vue:121
#: src/components/swap/SwapAnimation.vue:189
msgid "Block explorer"
msgstr ""

#: src/components/NetworkStats.vue:12
msgid "Block height"
msgstr ""

#: src/components/NetworkMap.vue:30
msgid "Browser"
msgstr ""

#: src/components/swap/SwapFeesTooltip.vue:8
msgid "BTC network fee"
msgstr ""

#: src/components/layouts/Sidebar.vue:30
msgid "Buy"
msgstr ""

#: src/components/modals/BtcActivationModal.vue:15
msgid ""
"Buy and sell BTC by bank transfer.\n"
"Coming soon!"
msgstr ""

#: src/components/BtcTransactionList.vue:58
msgid "Buy BTC"
msgstr ""

#: src/components/modals/BuyCryptoModal.vue:164
#: src/components/modals/BuyCryptoModal.vue:169
#: src/components/modals/BuyCryptoModal.vue:183
#: src/components/modals/BuyCryptoModal.vue:40
msgid "Buy Crypto"
msgstr ""

#: src/components/modals/BuyCryptoModal.vue:19
msgid "Buy Crypto with Fiat"
msgstr ""

#: src/components/BtcTransactionList.vue:56
msgid "Buy more here in the wallet."
msgstr ""

#: src/components/TransactionList.vue:65
msgid "Buy NIM"
msgstr ""

#: src/components/modals/BuyOptionsModal.vue:5
msgid "Buy NIM & BTC"
msgstr ""

#: src/components/AnnouncementBox.vue:27
msgid "Buy NIM & BTC with OASIS!"
msgstr ""

#: src/components/modals/BuyOptionsModal.vue:93
msgid "Buy NIM on a crypto exchange:"
msgstr ""

#: src/components/modals/overlays/BuyCryptoBankCheckOverlay.vue:25
msgid "Buy with Credit Card"
msgstr ""

#: src/components/modals/SendModal.vue:179
msgid "By adding a transaction fee, you can influence how fast your transaction will be processed."
msgstr ""

#: src/components/modals/BuyCryptoModal.vue:166
#: src/components/modals/SellCryptoModal.vue:186
#: src/components/swap/SwapModal.vue:159
msgid "By clicking '{text}', you agree to the ToS of {Fastspot} and {FastspotGO}."
msgstr ""

#: src/components/modals/BuyCryptoModal.vue:180
#: src/components/modals/SellCryptoModal.vue:200
#: src/components/swap/SwapModal.vue:171
msgid "By clicking '{text}', you agree to the ToS of {Fastspot}."
msgstr ""

#: src/components/swap/SwapSepaFundingInstructions.vue:79
msgid "Cancel"
msgstr ""

#: src/components/swap/SwapSepaFundingInstructions.vue:95
msgid "Cancel Swap"
msgstr ""

#: src/components/BtcTransactionListItem.vue:225
#: src/components/modals/BtcTransactionModal.vue:462
#: src/components/modals/BtcTransactionModal.vue:6
#: src/components/modals/TransactionModal.vue:5
#: src/components/modals/TransactionModal.vue:506
#: src/components/TransactionListItem.vue:206
msgid "Cancelled Swap"
msgstr ""

#: src/components/layouts/Settings.vue:267
msgid "Cannot import contacts, wrong file format."
msgstr ""

#: src/components/modals/TransactionModal.vue:524
#: src/components/TransactionList.vue:62
#: src/components/TransactionListItem.vue:224
msgid "Cashlink"
msgstr ""

#: src/components/modals/TransactionModal.vue:43
msgid "Cashlink from {address}"
msgstr ""

#: src/components/modals/TransactionModal.vue:51
msgid "Cashlink to {address}"
msgstr ""

#: src/components/AccountMenu.vue:50
msgid "Change password"
msgstr ""

#: src/components/layouts/Settings.vue:35
msgid "Change your language setting."
msgstr ""

#: src/components/modals/SendModal.vue:40
msgid "Choose a Recipient"
msgstr ""

#: src/components/modals/BuyCryptoModal.vue:249
#: src/components/modals/SellCryptoModal.vue:273
#: src/components/modals/SendModal.vue:169
#: src/components/swap/SwapModal.vue:205
msgid "Choose an Address"
msgstr ""

#: src/lib/DataFormatting.ts:18
msgid "Claiming Cashlink"
msgstr ""

#: src/components/layouts/Settings.vue:159
msgid "Clear"
msgstr ""

#: src/components/layouts/Settings.vue:153
msgid "Clear Cache"
msgstr ""

#: src/components/swap/SwapNotification.vue:33
msgid "Click for more information"
msgstr ""

#: src/components/swap/SwapAnimation.vue:26
msgid "Click on ‘Troubleshooting’ to learn more."
msgstr ""

#: src/components/swap/SwapAnimation.vue:92
msgid "Close"
msgstr ""

#: src/components/LegacyAccountNotice.vue:28
msgid "Coming soon"
msgstr ""

#: src/components/swap/SwapModal.vue:157
#: src/components/swap/SwapModal.vue:162
#: src/components/swap/SwapModal.vue:174
#: src/components/swap/SwapModalFooter.vue:8
msgid "Confirm"
msgstr ""

#: src/components/modals/overlays/SellCryptoBankCheckOverlay.vue:68
msgid "Confirm account"
msgstr ""

#: src/components/BtcTransactionList.vue:54
#: src/components/TransactionList.vue:57
msgid "Congrats"
msgstr ""

#: src/components/modals/WelcomeModal.vue:15
msgid ""
"Connect directly to the Nimiq blockchain.\n"
"Be independent from any middleman."
msgstr ""

#: src/components/NetworkStats.vue:8
msgid "Connected to"
msgstr ""

#: src/components/NetworkStats.vue:46
msgid "connecting"
msgstr ""

#: src/components/swap/SwapModalFooter.vue:48
msgid "Connecting to Bitcoin network"
msgstr ""

#: src/components/swap/SwapModalFooter.vue:44
msgid "Connecting to Nimiq & Bitcoin networks"
msgstr ""

#: src/components/swap/SwapModalFooter.vue:46
msgid "Connecting to Nimiq network"
msgstr ""

#: src/components/BtcTransactionList.vue:45
msgid "Connection lost"
msgstr ""

#: src/components/NetworkStats.vue:4
msgid "Consensus"
msgstr ""

#: src/components/BankCheckInput.vue:78
msgid "Contact your bank to find out if your account is eligible."
msgstr ""

#: src/components/ContactShortcuts.vue:9
msgid "Contacts"
msgstr ""

#: src/components/modals/MigrationWelcomeModal.vue:87
#: src/components/modals/WelcomeModal.vue:63
msgid "Continue"
msgstr ""

#: src/components/swap/SwapSepaFundingInstructions.vue:92
msgid "Continue Swap"
msgstr ""

#: src/components/modals/SendModal.vue:30
msgid "Create a Cashlink"
msgstr ""

#: src/components/LegacyAccountUpgradeButton.vue:7
msgid "Create a new account"
msgstr ""

#: src/components/LegacyAccountNotice.vue:6
msgid "Create a new account and transfer your funds. New features and possibilities await."
msgstr ""

#: src/components/modals/BtcReceiveModal.vue:63
msgid "Create a new single-use address."
msgstr ""

#: src/components/AccountMenu.vue:39
msgid "Create backup"
msgstr ""

#: src/components/modals/BtcReceiveModal.vue:101
#: src/components/modals/ReceiveModal.vue:28
msgid "Create payment link"
msgstr ""

#: src/components/modals/BtcReceiveModal.vue:193
msgid "Created {count} day ago | Created {count} days ago"
msgstr ""

#: src/components/modals/BtcReceiveModal.vue:183
msgid "Created {count} hour ago | Created {count} hours ago"
msgstr ""

#: src/components/modals/BtcReceiveModal.vue:177
msgid "Created {count} minute ago | Created {count} minutes ago"
msgstr ""

#: src/components/modals/BtcReceiveModal.vue:174
msgid "Created just now"
msgstr ""

#: src/components/modals/BtcReceiveModal.vue:191
msgid "Created yesterday"
msgstr ""

#: src/components/modals/BuyOptionsModal.vue:55
msgid "Credit Card"
msgstr ""

#: src/components/layouts/Settings.vue:197
#: src/components/modals/DisclaimerModal.vue:5
msgid "Disclaimer"
msgstr ""

#: src/components/swap/SwapAnimation.vue:234
#: src/components/swap/SwapAnimation.vue:242
msgid "Don't close your wallet until the swap is complete!"
msgstr ""

#: src/components/swap/SwapNotification.vue:39
msgid "Don't close your wallet!"
msgstr ""

#: src/components/modals/BtcReceiveModal.vue:14
msgid "Don’t reuse addresses and create a new one for every transaction."
msgstr ""

#: src/components/ContactBook.vue:49
msgid "Done"
msgstr ""

#: src/components/modals/BtcSendModal.vue:108
msgid "Duration and fees are estimates."
msgstr ""

#: src/components/swap/SwapModal.vue:90
msgid "During early access, these limits apply."
msgstr ""

#: src/components/modals/BuyCryptoModal.vue:108
msgid "During early access, these limits apply. They may be increased gradually."
msgstr ""

#: src/components/modals/SellCryptoModal.vue:112
msgid "During early access, these limits apply. They will be increased gradually."
msgstr ""

#: src/components/modals/SellCryptoModal.vue:21
#: src/components/swap/SwapModal.vue:45
msgid "Early Access"
msgstr ""

#: src/components/swap/SwapModal.vue:47
msgid "Early Access means that there are limits in place for swaps. They may be increased gradually."
msgstr ""

#: src/components/modals/BtcActivationModal.vue:11
msgid "Easily swap between NIM, the super performant payment coin and BTC, the gold standard of crypto."
msgstr ""

#: src/components/ContactBook.vue:43
msgid "Edit contacts"
msgstr ""

#: src/components/layouts/Settings.vue:110
msgid "Edit the amount of decimals visible for BTC values."
msgstr ""

#: src/components/layouts/Settings.vue:50
msgid "Edit the amount of decimals visible for NIM values."
msgstr ""

#: src/components/modals/BtcSendModal.vue:430
#: src/components/modals/SendModal.vue:516
msgid "Edit transaction"
msgstr ""

#: src/components/modals/overlays/SellCryptoBankCheckOverlay.vue:35
msgid "Enter account holder name"
msgstr ""

#: src/components/modals/SendModal.vue:20
msgid "Enter address"
msgstr ""

#: src/components/modals/overlays/BuyCryptoBankCheckOverlay.vue:14
#: src/components/modals/overlays/BuyCryptoBankCheckOverlay.vue:15
#: src/components/modals/overlays/SellCryptoBankCheckOverlay.vue:22
#: src/components/modals/overlays/SellCryptoBankCheckOverlay.vue:23
msgid "Enter bank name"
msgstr ""

#: src/components/modals/overlays/SellCryptoBankCheckOverlay.vue:44
msgid "Enter IBAN"
msgstr ""

#: src/components/modals/BtcSendModal.vue:16
msgid "Enter recipient address..."
msgstr ""

#: src/components/layouts/Settings.vue:167
msgid "Enter the password of the trial you want to enable, then press enter."
msgstr ""

#: src/components/modals/overlays/SellCryptoBankCheckOverlay.vue:9
msgid "Enter your bank details"
msgstr ""

#: src/components/swap/SwapAnimation.vue:248
msgid "Error:"
msgstr ""

#: src/components/NetworkStats.vue:47
msgid "established"
msgstr ""

#: src/components/modals/BtcTransactionModal.vue:20
#: src/components/modals/BtcTransactionModal.vue:34
#: src/components/modals/TransactionModal.vue:17
#: src/components/modals/TransactionModal.vue:31
msgid "Euro"
msgstr ""

#: src/components/BtcTransactionListItem.vue:44
#: src/components/TransactionListItem.vue:38
msgid "expired"
msgstr ""

#: src/components/modals/BtcTransactionModal.vue:70
#: src/components/modals/TransactionModal.vue:90
msgid "Expired"
msgstr ""

#: src/components/modals/SendModal.vue:372
msgid "express"
msgstr ""

#: src/components/modals/BtcTransactionModal.vue:70
#: src/components/modals/TransactionModal.vue:90
msgid "Failed"
msgstr ""

#: src/components/TestnetFaucet.vue:137
msgid "Faucet error - please try again."
msgstr ""

#: src/components/TestnetFaucet.vue:80
msgid "Faucet is empty"
msgstr ""

#: src/components/TestnetFaucet.vue:84
msgid "Faucet is not available from your location"
msgstr ""

#: src/components/TestnetFaucet.vue:91
msgid "Faucet unavailable"
msgstr ""

#: src/components/TestnetFaucet.vue:76
msgid "Faucet unavailable (wrong network)"
msgstr ""

#: src/components/modals/SendModal.vue:135
msgid "fee"
msgstr ""

#: src/components/modals/BuyCryptoModal.vue:70
#: src/components/modals/SellCryptoModal.vue:74
#: src/components/swap/SwapModal.vue:39
msgid "fees"
msgstr ""

#: src/components/BtcTransactionList.vue:38
#: src/components/TransactionList.vue:48
msgid "Fetching"
msgstr ""

#: src/components/BtcTransactionListItem.vue:62
#: src/components/modals/TransactionModal.vue:199
#: src/components/TransactionListItem.vue:53
msgid "Fiat value unavailable"
msgstr ""

#: src/components/layouts/Settings.vue:273
msgid "File contains no contacts."
msgstr ""

#: src/components/modals/BuyCryptoModal.vue:30
#: src/components/modals/SellCryptoModal.vue:34
msgid "Finalize the swap by bank transfer."
msgstr ""

#: src/components/swap/SwapAnimation.vue:214
msgid "Finalizing swap"
msgstr ""

#: src/components/modals/TradeModal.vue:49
msgid "For beginners"
msgstr ""

#: src/components/modals/SendModal.vue:362
msgid "free"
msgstr ""

#: src/components/NetworkMap.vue:30
msgid "Full Node"
msgstr ""

#: src/lib/DataFormatting.ts:15
msgid "Funding Cashlink"
msgstr ""

#: src/components/layouts/Settings.vue:29
msgid "General"
msgstr ""

#: src/components/modals/TradeModal.vue:26
#: src/components/modals/TradeModal.vue:46
msgid "Get NIM"
msgstr ""

#: src/components/modals/BtcActivationModal.vue:21
msgid "Got it"
msgstr ""

#: src/components/modals/MigrationWelcomeModal.vue:89
msgid "Got it!"
msgstr ""

#: src/components/modals/WelcomeModal.vue:5
msgid "Great, you’re here!"
msgstr ""

#: src/components/modals/MigrationWelcomeModal.vue:29
msgid "Handling multiple addresses is now convenient and easy – with one password and shared login information."
msgstr ""

#: src/components/modals/BtcTransactionModal.vue:211
#: src/components/modals/TransactionModal.vue:210
msgid "Historic value"
msgstr ""

#: src/components/BtcTransactionListItem.vue:185
#: src/components/modals/BtcTransactionModal.vue:426
#: src/components/modals/TransactionModal.vue:454
#: src/components/TransactionListItem.vue:163
#: src/lib/DataFormatting.ts:21
msgid "HTLC Creation"
msgstr ""

#: src/components/BtcTransactionListItem.vue:185
#: src/components/modals/BtcTransactionModal.vue:426
#: src/components/modals/TransactionModal.vue:465
#: src/components/TransactionListItem.vue:174
msgid "HTLC Refund"
msgstr ""

#: src/components/modals/TransactionModal.vue:458
#: src/components/TransactionListItem.vue:167
msgid "HTLC Settlement"
msgstr ""

#: src/lib/DataFormatting.ts:25
msgid "HTLC Settlement or Refund"
msgstr ""

#: src/components/swap/SwapSepaFundingInstructions.vue:81
msgid "I paid"
msgstr ""

#: src/components/swap/SwapSepaFundingInstructions.vue:42
msgid "IBAN"
msgstr ""

#: src/components/swap/SwapNotification.vue:189
msgid "If this error persists, check your internet connection or reload the page to reconnect."
msgstr ""

#: src/components/layouts/Settings.vue:63
msgid "Import Contacts"
msgstr ""

#: src/components/layouts/Settings.vue:65
msgid "Import contacts that you exported from the Safe."
msgstr ""

#: src/components/modals/MigrationWelcomeModal.vue:55
msgid "Import it to any browser and enter your password to use the same addresses."
msgstr ""

#: src/components/modals/MigrationWelcomeModal.vue:12
msgid "Improved Accessibility"
msgstr ""

#: src/components/BankCheckInput.vue:93
msgid "In case of any issues, like exceeded limits or insufficient amounts, the automatic refunds will only work for individual IBAN addresses."
msgstr ""

#: src/components/layouts/AddressOverview.vue:150
msgid "Include #NimiqOASIS"
msgstr ""

#: src/components/modals/BtcSendModal.vue:104
msgid "Increase the speed of your transaction by paying a higher network fee. The fees go directly to the miners."
msgstr ""

#: src/components/modals/BuyOptionsModal.vue:44
msgid ""
"Innovation\n"
"by Nimiq"
msgstr ""

#: src/components/modals/BtcSendModal.vue:86
#: src/components/modals/SendModal.vue:143
msgid "Insufficient balance."
msgstr ""

#: src/components/BtcTransactionListItem.vue:45
#: src/components/TransactionListItem.vue:39
msgid "invalid"
msgstr ""

#: src/components/TransactionList.vue:59
msgid "Invite a friend with a {cashlink} or buy more here in the wallet."
msgstr ""

#: src/components/modals/overlays/BuyCryptoBankCheckOverlay.vue:4
msgid "Is your bank eligible?"
msgstr ""

#: src/components/modals/WelcomeModal.vue:53
msgid "It is fast, safe and makes you truly independent."
msgstr ""

#: src/components/swap/SwapNotification.vue:36
msgid "It's safe to close your wallet now"
msgstr ""

#: src/components/BtcCopiedAddress.vue:9
msgid "Label the sender"
msgstr ""

#: src/components/layouts/Settings.vue:33
msgid "Language"
msgstr ""

#: src/components/modals/NetworkInfoModal.vue:19
msgid "Learn more"
msgstr ""

#: src/components/modals/MigrationWelcomeModal.vue:61
msgid "Learn more here"
msgstr ""

#: src/components/layouts/AddressOverview.vue:135
msgid "Let's get started! Create your Nimiq account:"
msgstr ""

#: src/components/modals/BuyCryptoModal.vue:34
#: src/components/modals/SellCryptoModal.vue:38
msgid "Let's go"
msgstr ""

#: src/components/modals/WelcomeModal.vue:64
msgid "Let's go!"
msgstr ""

#: src/components/NetworkMap.vue:30
msgid "Light Node"
msgstr ""

#: src/components/modals/BtcReceiveModal.vue:66
msgid "Limit of copied addresses reached."
msgstr ""

#: src/components/modals/BuyCryptoModal.vue:105
#: src/components/modals/SellCryptoModal.vue:109
msgid "Limits are tied to accounts and IBANs."
msgstr ""

#: src/components/modals/TransactionModal.vue:178
msgid "Link not available in this browser"
msgstr ""

#: src/components/layouts/Settings.vue:70
msgid "Load file"
msgstr ""

#: src/components/modals/MoonpayModal.vue:14
msgid "Loading Moonpay..."
msgstr ""

#: src/components/modals/BuyCryptoModal.vue:96
#: src/components/modals/SellCryptoModal.vue:100
#: src/components/swap/SwapModal.vue:58
#: src/components/swap/SwapModal.vue:82
msgid "loading..."
msgstr ""

<<<<<<< HEAD
#: src/components/swap/SwapAnimation.vue:201
#: src/components/swap/SwapAnimation.vue:204
=======
#: src/components/modals/ReleaseNotesModal.vue:5
msgid "Loading..."
msgstr ""

#: src/components/swap/SwapAnimation.vue:199
#: src/components/swap/SwapAnimation.vue:202
>>>>>>> 841ca633
msgid "Locking up {asset}"
msgstr ""

#: src/components/modals/MigrationWelcomeModal.vue:14
msgid ""
"Log in on your devices with the new\n"
"Nimiq Login Files."
msgstr ""

#: src/components/AccountMenu.vue:53
msgid "Logout"
msgstr ""

#: src/components/NetworkStats.vue:44
msgid "lost"
msgstr ""

#: src/components/modals/BuyCryptoModal.vue:76
#: src/components/modals/BuyCryptoModal.vue:81
#: src/components/modals/SellCryptoModal.vue:80
#: src/components/modals/SellCryptoModal.vue:85
#: src/components/swap/SwapModal.vue:65
#: src/components/swap/SwapModal.vue:69
msgid "Max."
msgstr ""

#: src/components/modals/BuyOptionsModal.vue:35
#: src/components/modals/BuyOptionsModal.vue:73
#: src/components/swap/SwapFeesTooltip.vue:23
msgid "min {amount}"
msgstr ""

#: src/components/BankCheckInput.vue:33
msgid "More locations will be supported soon."
msgstr ""

#: src/components/LegacyAccountNotice.vue:14
msgid "Multiple Addresses"
msgstr ""

#: src/components/modals/MigrationWelcomeModal.vue:21
msgid ""
"Multiple addresses and Login Files\n"
"are supported by new accounts only."
msgstr ""

#: src/components/modals/SendModal.vue:54
msgid "Name this contact..."
msgstr ""

#: src/components/modals/BtcSendModal.vue:10
msgid "Name this recipient..."
msgstr ""

#: src/components/ContactBook.vue:28
msgid "Name your contact"
msgstr ""

#: src/components/layouts/Sidebar.vue:51
msgid "Network"
msgstr ""

#: src/components/modals/BtcSendModal.vue:101
msgid "Network fee: {sats} sat/vByte"
msgstr ""

#: src/components/swap/SwapFeesTooltip.vue:31
msgid "NIM network fee"
msgstr ""

#: src/components/modals/DisclaimerModal.vue:17
msgid "Nimiq is not responsible for any loss. Nimiq, wallet.nimiq.com, hub.nimiq.com & keyguard.nimiq.com, and some of the underlying libraries are under active development."
msgstr ""

#: src/components/modals/BtcSendModal.vue:124
msgid "Nimiq wallet does not support transaction messages for Bitcoin."
msgstr ""

#: src/components/swap/SwapNotification.vue:188
msgid "No connection to {chain} network."
msgstr ""

#: src/components/swap/SwapAnimation.vue:16
msgid "No funds were received so the swap expired."
msgstr ""

#: src/components/modals/TradeModal.vue:50
msgid "No registration"
msgstr ""

#: src/components/BtcTransactionList.vue:80
#: src/components/TransactionList.vue:83
msgid "No transactions found"
msgstr ""

#: src/components/layouts/Settings.vue:115
#: src/components/layouts/Settings.vue:55
msgid "None"
msgstr ""

#: src/components/BankCheckInput.vue:77
msgid "Not all accounts provided by this bank support instant transactions."
msgstr ""

#: src/components/BtcTransactionListItem.vue:42
#: src/components/TransactionListItem.vue:36
msgid "not sent"
msgstr ""

#: src/components/swap/SwapAnimation.vue:41
msgid "OASIS limit exceeded"
msgstr ""

#: src/components/swap/SwapFeesTooltip.vue:18
msgid "OASIS service fee"
msgstr ""

#: src/components/layouts/Settings.vue:296
msgid "OK! Contacts imported successfully."
msgstr ""

#: src/components/modals/MigrationWelcomeModal.vue:19
msgid "Old and new Accounts"
msgstr ""

#: src/components/LegacyAccountNotice.vue:15
msgid "One account can now have multiple addresses."
msgstr ""

#: src/components/modals/MigrationWelcomeModal.vue:5
msgid "One Account, many Addresses"
msgstr ""

#: src/components/modals/BuyOptionsModal.vue:24
msgid "Pay by bank transfer. No registration – not even email."
msgstr ""

#: src/components/modals/BuyOptionsModal.vue:62
msgid "Pay with credit card. Full KYC required, high availability."
msgstr ""

#: src/components/BtcTransactionListItem.vue:43
#: src/components/TransactionListItem.vue:37
msgid "pending"
msgstr ""

#: src/components/TransactionList.vue:14
msgid "Pending Cashlinks"
msgstr ""

#: src/components/modals/BtcTransactionModal.vue:62
#: src/components/modals/TransactionModal.vue:82
msgid "Pending..."
msgstr ""

#: src/components/modals/BuyCryptoModal.vue:86
#: src/components/modals/SellCryptoModal.vue:90
#: src/components/swap/SwapModal.vue:50
#: src/components/swap/SwapModal.vue:74
msgid "Per-Swap Limit"
msgstr ""

#: src/components/swap/SwapAnimation.vue:52
msgid "Performing Swap"
msgstr ""

#: src/components/swap/SwapNotification.vue:29
msgid "Performing swap {progress}/5"
msgstr ""

#: src/components/layouts/Sidebar.vue:10
msgid "Please do not use your Mainnet accounts!"
msgstr ""

#: src/components/swap/SwapSepaFundingInstructions.vue:69
msgid "Please ensure that you are sending an instant transaction!"
msgstr ""

#: src/components/swap/SwapAnimation.vue:33
#: src/components/swap/SwapAnimation.vue:47
msgid "Please keep your Swap ID for reference."
msgstr ""

#: src/components/modals/DisclaimerModal.vue:13
msgid "Please note that wallet.nimiq.com, hub.nimiq.com & keyguard.nimiq.com are not \"hosted wallets\". You do not create a hosted account or give Nimiq your funds to hold onto. You hold your keys that control the funds at your account addresses on your device. Nimiq only makes it easy for you, through a browser, to create, save, and access your information and interact with the blockchain."
msgstr ""

#: src/components/swap/SwapSepaFundingInstructions.vue:7
msgid "Please transfer"
msgstr ""

#: src/components/swap/SwapAnimation.vue:211
msgid "Processing payout"
msgstr ""

#: src/components/swap/SwapSepaFundingInstructions.vue:53
msgid "Purpose"
msgstr ""

#: src/components/layouts/AddressOverview.vue:116
#: src/components/MobileActionBar.vue:4
msgid "Receive"
msgstr ""

#: src/components/modals/BtcReceiveModal.vue:27
msgid "Receive BTC"
msgstr ""

#: src/components/TestnetFaucet.vue:11
#: src/components/TransactionList.vue:79
msgid "Receive free NIM"
msgstr ""

#: src/components/modals/ReceiveModal.vue:7
msgid "Receive NIM"
msgstr ""

#: src/components/TransactionList.vue:73
msgid "Receive some free NIM to get started."
msgstr ""

#: src/components/modals/BtcTransactionModal.vue:73
#: src/components/modals/TransactionModal.vue:93
msgid "received at {dateAndTime}"
msgstr ""

#: src/components/modals/BtcReceiveModal.vue:74
msgid "Recent addresses will be listed here, until they receive a transaction."
msgstr ""

#: src/components/modals/BtcReceiveModal.vue:77
msgid "Recently copied"
msgstr ""

#: src/components/swap/SwapSepaFundingInstructions.vue:17
msgid "Recipient"
msgstr ""

#: src/components/layouts/Settings.vue:176
msgid "Reference currency"
msgstr ""

#: src/components/modals/BtcTransactionModal.vue:254
#: src/components/modals/TransactionModal.vue:253
msgid "Refund"
msgstr ""

#: src/components/swap/SwapSepaFundingInstructions.vue:71
msgid "Regular transactions are too slow and will not process. Your bank might use another name, like ‘real-time transactions’ i.a."
msgstr ""

#: src/components/layouts/Settings.vue:195
#: src/components/UpdateNotification.vue:8
msgid "Release Notes"
msgstr ""

#: src/components/AccountMenu.vue:43
#: src/components/layouts/AddressOverview.vue:30
#: src/components/layouts/AddressOverview.vue:54
msgid "Rename"
msgstr ""

#: src/components/TestnetFaucet.vue:142
#: src/components/TestnetFaucet.vue:148
msgid "Request failed"
msgstr ""

#: src/components/layouts/AddressOverview.vue:36
#: src/components/layouts/AddressOverview.vue:60
msgid "Rescan"
msgstr ""

#: src/components/layouts/Settings.vue:155
msgid "Reset your wallet settings and reload data from the blockchain."
msgstr ""

#: src/components/modals/BtcSendModal.vue:429
#: src/components/modals/SendModal.vue:515
msgid "Retry"
msgstr ""

#: src/components/swap/SwapAnimation.vue:250
msgid "Retrying..."
msgstr ""

#: src/components/AccountMenu.vue:34
msgid "Save Login File"
msgstr ""

#: src/components/layouts/AccountOverview.vue:11
msgid "Save now"
msgstr ""

#: src/components/modals/overlays/QrCodeOverlay.vue:10
msgid ""
"Scan the code to send\n"
"money to this address"
msgstr ""

#: src/components/BankCheckInput.vue:19
#: src/components/SearchBar.vue:18
msgid "Search"
msgstr ""

#: src/components/SearchBar.vue:17
msgid "Search transactions"
msgstr ""

#: src/components/SearchBar.vue:15
msgid "Search transactions by contact, address, etc."
msgstr ""

#: src/components/modals/BuyCryptoModal.vue:28
#: src/components/modals/SellCryptoModal.vue:32
msgid "Select a currency and an amount."
msgstr ""

#: src/components/layouts/Settings.vue:125
msgid "Select which unit to show Bitcoin amounts in."
msgstr ""

#: src/components/layouts/Sidebar.vue:36
msgid "Sell"
msgstr ""

#: src/components/modals/SellCryptoModal.vue:184
#: src/components/modals/SellCryptoModal.vue:189
#: src/components/modals/SellCryptoModal.vue:203
#: src/components/modals/SellCryptoModal.vue:44
msgid "Sell Crypto"
msgstr ""

#: src/components/modals/SellCryptoModal.vue:23
msgid "Sell Crypto to Fiat"
msgstr ""

#: src/components/layouts/AddressOverview.vue:111
#: src/components/MobileActionBar.vue:10
msgid "Send"
msgstr ""

#: src/components/AmountMenu.vue:13
#: src/components/modals/BtcSendModal.vue:88
#: src/components/modals/SellCryptoModal.vue:155
#: src/components/modals/SendModal.vue:145
msgid "Send all"
msgstr ""

#: src/components/modals/WelcomeModal.vue:50
msgid "Send and receive NIM directly on the blockchain."
msgstr ""

#: src/components/modals/NetworkInfoModal.vue:16
msgid "Send and receive NIM without a middleman and enjoy true decentralization."
msgstr ""

#: src/components/modals/BtcSendModal.vue:118
#: src/components/modals/BtcSendModal.vue:4
#: src/components/modals/SendModal.vue:11
#: src/components/modals/SendModal.vue:164
msgid "Send Transaction"
msgstr ""

#: src/components/LegacyAccountNotice.vue:22
msgid "Send, receive and hold BTC in your wallet."
msgstr ""

#: src/components/modals/BtcSendModal.vue:426
#: src/components/modals/SendModal.vue:512
msgid "Sending Transaction"
msgstr ""

#: src/components/modals/BtcSendModal.vue:484
msgid "Sent {btc} BTC"
msgstr ""

#: src/components/modals/BtcSendModal.vue:480
msgid "Sent {btc} BTC to {name}"
msgstr ""

#: src/components/BtcTransactionListItem.vue:179
#: src/components/TransactionListItem.vue:155
msgid "Sent {fromAsset} – Received {toAsset}"
msgstr ""

#: src/components/modals/SendModal.vue:547
msgid "Sent {nim} NIM"
msgstr ""

#: src/components/modals/SendModal.vue:543
msgid "Sent {nim} NIM to {name}"
msgstr ""

#: src/components/modals/BtcTransactionModal.vue:78
#: src/components/modals/TransactionModal.vue:98
msgid "sent at {dateAndTime}"
msgstr ""

#: src/components/modals/BuyOptionsModal.vue:20
msgid "SEPA Instant only"
msgstr ""

#: src/components/modals/SendModal.vue:65
#: src/components/modals/SendModal.vue:76
msgid "Set Amount"
msgstr ""

#: src/components/AmountMenu.vue:8
msgid "Set fee"
msgstr ""

#: src/components/swap/SwapAnimation.vue:198
msgid "Setting up swap"
msgstr ""

#: src/components/swap/SwapAnimation.vue:71
msgid ""
"Setting up the {currency} side of the swap.\n"
"This might take up to {min} minutes."
msgstr ""

#: src/components/layouts/Sidebar.vue:59
msgid "Settings"
msgstr ""

#: src/components/modals/BtcReceiveModal.vue:28
msgid "Share a single-use address with the sender."
msgstr ""

#: src/components/modals/overlays/PaymentLinkOverlay.vue:6
msgid ""
"Share the link or QR code with the sender.\n"
"Optionally include an amount. "
msgstr ""

#: src/components/modals/ReceiveModal.vue:8
msgid "Share your address with the sender."
msgstr ""

#: src/components/modals/overlays/PaymentLinkOverlay.vue:4
msgid "Share your Payment Link"
msgstr ""

#: src/components/ContactBook.vue:14
msgid "Show all my addresses"
msgstr ""

#: src/components/layouts/Settings.vue:108
#: src/components/layouts/Settings.vue:48
msgid "Show Decimals"
msgstr ""

#: src/components/modals/TransactionModal.vue:176
msgid "Show Link"
msgstr ""

#: src/components/layouts/AddressOverview.vue:136
msgid "Signup"
msgstr ""

#: src/components/modals/BuyCryptoModal.vue:227
msgid "Simulate EUR payment"
msgstr ""

#: src/components/modals/BtcActivationModal.vue:27
msgid "Skip for now"
msgstr ""

#: src/components/modals/BtcSendModal.vue:495
#: src/components/modals/SendModal.vue:558
msgid "Something went wrong"
msgstr ""

#: src/components/modals/SendModal.vue:177
msgid "Speed up your Transaction"
msgstr ""

#: src/components/LegacyAccountNotice.vue:29
msgid "Stake NIM to generate rewards for securing the network."
msgstr ""

#: src/components/LegacyAccountNotice.vue:28
msgid "Staking"
msgstr ""

#: src/components/modals/SendModal.vue:367
msgid "standard"
msgstr ""

#: src/components/modals/WelcomeModal.vue:7
msgid "Store, send and receive NIM."
msgstr ""

#. avoid displaying the proxy address until we know related peer address
#: src/components/BtcTransactionListItem.vue:231
#: src/components/modals/BtcTransactionModal.vue:468
#: src/components/modals/BtcTransactionModal.vue:9
#: src/components/modals/TransactionModal.vue:502
#: src/components/modals/TransactionModal.vue:7
#: src/components/TransactionListItem.vue:202
msgid "Swap"
msgstr ""

#: src/components/swap/SwapAnimation.vue:89
msgid "Swap complete"
msgstr ""

#: src/components/swap/SwapFeesTooltip.vue:37
msgid "Swap fee"
msgstr ""

#: src/components/modals/BtcTransactionModal.vue:12
#: src/components/modals/TransactionModal.vue:9
msgid "Swap from {address}"
msgstr ""

#: src/components/swap/SwapNotification.vue:20
msgid "Swap has expired"
msgstr ""

#: src/components/BalanceDistribution.vue:54
msgid "Swap NIM {arrow} BTC"
msgstr ""

#: src/components/swap/SwapModal.vue:7
msgid "Swap NIM and BTC"
msgstr ""

#: src/components/swap/SwapAnimation.vue:7
#: src/components/swap/SwapNotification.vue:26
msgid "Swap successful!"
msgstr ""

#: src/components/modals/BtcTransactionModal.vue:26
#: src/components/modals/TransactionModal.vue:23
msgid "Swap to {address}"
msgstr ""

#: src/components/NetworkStats.vue:45
msgid "syncing"
msgstr ""

#: src/components/swap/SwapSepaFundingInstructions.vue:31
msgid "TEN31 Bank provides a bank account to lock your payment."
msgstr ""

#: src/components/layouts/Sidebar.vue:5
msgid "Testnet"
msgstr ""

#: src/components/swap/SwapSepaFundingInstructions.vue:104
msgid ""
"The bank is processing your transaction.\n"
"This might take up to {min} minutes."
msgstr ""

#: src/components/modals/BuyCryptoModal.vue:713
#: src/components/modals/SellCryptoModal.vue:766
#: src/components/swap/SwapModal.vue:630
msgid "The fees (currently {amount}) determine the minimum amount."
msgstr ""

#: src/components/modals/BuyCryptoModal.vue:718
#: src/components/modals/SellCryptoModal.vue:771
msgid "The fees determine the minimum amount."
msgstr ""

#: src/components/modals/MigrationWelcomeModal.vue:7
msgid ""
"The new and improved accounts\n"
"can have multiple addresses."
msgstr ""

#: src/components/modals/MigrationWelcomeModal.vue:51
msgid "The new Login Files are an easy and convenient way to gain access to your account and its addresses."
msgstr ""

#: src/components/modals/WelcomeModal.vue:47
msgid "The Nimiq wallet is more than a web-wallet, it is a network node."
msgstr ""

#: src/components/modals/BuyCryptoModal.vue:52
#: src/components/modals/SellCryptoModal.vue:56
#: src/components/swap/SwapModal.vue:19
msgid "The rate might change depending on the swap volume."
msgstr ""

#: src/components/modals/SendModal.vue:96
msgid "The sender and recipient cannot be identical."
msgstr ""

#: src/components/swap/SwapAnimation.vue:18
msgid "The swap expired"
msgstr ""

#: src/components/TestnetFaucet.vue:133
msgid "There are currently no free NIM available."
msgstr ""

#: src/components/modals/TradeModal.vue:8
msgid "There are many options, use a credit card or trade crypto. You can find more exchanges on {link}"
msgstr ""

#: src/components/layouts/AccountOverview.vue:19
msgid "There is no ‘forgot password’"
msgstr ""

#: src/components/swap/SwapNotification.vue:23
msgid "There's a problem"
msgstr ""

#: src/components/swap/SwapModal.vue:91
msgid "They may be increased gradually."
msgstr ""

#: src/components/modals/BtcSendModal.vue:28
msgid "This address has already been used"
msgstr ""

#: src/components/modals/LegacyAccountNoticeModal.vue:7
msgid "This is a Legacy Account"
msgstr ""

#: src/components/modals/BtcReceiveModal.vue:47
msgid "This is a single-use address"
msgstr ""

#: src/components/BtcAddressInput.vue:15
msgid "This is not a valid address"
msgstr ""

#: src/components/modals/overlays/SellCryptoBankCheckOverlay.vue:51
msgid "This is not a valid IBAN"
msgstr ""

#: src/components/BtcTransactionList.vue:241
#: src/components/BtcTransactionList.vue:263
#: src/components/TransactionList.vue:252
#: src/components/TransactionList.vue:274
msgid "This month"
msgstr ""

#: src/components/modals/BuyCryptoModal.vue:50
#: src/components/modals/SellCryptoModal.vue:54
#: src/components/swap/SwapModal.vue:17
msgid "This rate includes the swap fee."
msgstr ""

#: src/components/TestnetFaucet.vue:128
msgid "This service is currently not available in your region."
msgstr ""

#: src/components/modals/MoonpayModal.vue:6
msgid "This service is operated by {link}"
msgstr ""

#: src/components/swap/SwapSepaFundingInstructions.vue:110
msgid "This service will soon be sped up significantly by banks updating their infrastructure."
msgstr ""

#: src/components/swap/SwapAnimation.vue:53
msgid "This swap is as decentralized as the blockchain itself."
msgstr ""

#: src/components/swap/SwapAnimation.vue:225
#: src/components/swap/SwapAnimation.vue:237
msgid "This usually takes {time} seconds."
msgstr ""

#: src/components/modals/TradeModal.vue:36
#: src/components/modals/TradeModal.vue:56
msgid "To {exchange}"
msgstr ""

#: src/components/AccountBalance.vue:5
msgid "Total Balance"
msgstr ""

#: src/components/swap/SwapFeesTooltip.vue:47
msgid "Total fees"
msgstr ""

#: src/components/modals/TradeModal.vue:7
msgid "Trade NIM and BTC"
msgstr ""

#: src/components/modals/BtcTransactionModal.vue:40
#: src/components/modals/TransactionModal.vue:59
msgid "Transaction from {address}"
msgstr ""

#: src/components/modals/BtcTransactionModal.vue:48
#: src/components/modals/TransactionModal.vue:67
msgid "Transaction to {address}"
msgstr ""

#: src/components/modals/BtcSendModal.vue:125
msgid "Transactions take >10 min. due to Bitcoin’s block time."
msgstr ""

#: src/components/LegacyAccountUpgradeButton.vue:9
msgid "Transfer funds"
msgstr ""

#: src/components/layouts/Settings.vue:165
msgid "Trials"
msgstr ""

#: src/components/swap/SwapAnimation.vue:30
#: src/components/swap/SwapSepaFundingInstructions.vue:121
msgid "Troubleshooting"
msgstr ""

#: src/components/AnnouncementBox.vue:28
msgid "Try it now"
msgstr ""

#: src/components/layouts/AddressOverview.vue:161
msgid "Tweet"
msgstr ""

#: src/components/layouts/AddressOverview.vue:149
msgid "Tweet about your experience with a Twitter account that’s at least 1 month old."
msgstr ""

#: src/components/NetworkStats.vue:23
msgid "Tweet your map!"
msgstr ""

#: src/components/modals/TransactionModal.vue:525
#: src/components/TransactionListItem.vue:225
msgid "Unclaimed Cashlink"
msgstr ""

#: src/components/modals/BtcTransactionModal.vue:104
#: src/components/modals/BtcTransactionModal.vue:162
#: src/components/modals/BtcTransactionModal.vue:167
#: src/components/modals/BtcTransactionModal.vue:99
msgid "Unknown"
msgstr ""

#: src/components/layouts/AddressOverview.vue:153
msgid "Until end of March, 10 swaps will get reimbursed."
msgstr ""

#: src/components/layouts/Settings.vue:15
msgid "Update Available"
msgstr ""

#: src/components/layouts/Settings.vue:24
#: src/components/UpdateNotification.vue:14
msgid "Update now"
msgstr ""

#: src/components/modals/WelcomeModal.vue:22
msgid "Use {NIM}, the super performant and browser- based payment coin."
msgstr ""

#: src/components/modals/BtcReceiveModal.vue:53
#: src/components/modals/BtcSendModal.vue:32
msgid "Use a new Bitcoin address for every transaction to improve privacy."
msgstr ""

#: src/components/modals/BtcReceiveModal.vue:19
msgid "Use labels instead of contacts to easily identify transactions in your history."
msgstr ""

#: src/components/swap/SwapModal.vue:10
msgid "Use the slider or edit values to set up a swap."
msgstr ""

#: src/components/layouts/Settings.vue:141
msgid "Vesting Contract"
msgstr ""

#: src/components/modals/BuyCryptoModal.vue:29
#: src/components/modals/SellCryptoModal.vue:33
msgid "Wait for the swap to be set up."
msgstr ""

#: src/components/swap/SwapModalFooter.vue:50
msgid "Waiting for Nimiq network informations"
msgstr ""

#: src/components/modals/SellCryptoModal.vue:26
msgid ""
"Welcome to the first crypto-to-fiat atomic swap.\n"
"It’s simple, fast and decentralized."
msgstr ""

#: src/components/modals/BuyCryptoModal.vue:22
msgid ""
"Welcome to the first fiat-to-crypto atomic swap.\n"
"It’s simple, fast and decentralized."
msgstr ""

#: src/components/modals/MigrationWelcomeModal.vue:88
msgid "What else?"
msgstr ""

#: src/components/modals/overlays/SellCryptoBankCheckOverlay.vue:6
msgid "What is your bank called?"
msgstr ""

#: src/components/modals/BtcReceiveModal.vue:9
msgid "With Bitcoin, a new address is used for every transaction to improve privacy. Reuse of addresses does not result in a loss of funds."
msgstr ""

#: src/components/BtcCopiedAddress.vue:16
#: src/components/BtcLabelInput.vue:20
msgid "With Bitcoin, there are no contacts, since addresses are only used once."
msgstr ""

<<<<<<< HEAD
#: src/components/modals/overlays/SellCryptoBankCheckOverlay.vue:13
msgid "Without a SEPA instant bank account your money will take 1-3 business days to arrive."
=======
#: src/components/BankCheckInput.vue:91
msgid "Without an individual IBAN, refunds are impossible!"
>>>>>>> 841ca633
msgstr ""

#: src/components/modals/NetworkInfoModal.vue:10
msgid "You are a part of the Nimiq Blockchain."
msgstr ""

#: src/components/layouts/Sidebar.vue:9
msgid "You are connecting to the Nimiq and Bitcoin Testnets."
msgstr ""

#: src/components/LegacyAccountNotice.vue:4
msgid "You are using a Legacy Account "
msgstr ""

#: src/components/TestnetFaucet.vue:122
msgid "You can receive more free NIM in {waitTime} hours."
msgstr ""

#: src/components/layouts/AddressOverview.vue:145
msgid "You did it – time to spread the word. Promote Nimiq and win your Euro back! "
msgstr ""

#: src/components/swap/SwapAnimation.vue:43
msgid "You exceeded the 30-day limit of your bank account and will be refunded. Please note that network fees may be deducted from your funds."
msgstr ""

#: src/components/swap/SwapAnimation.vue:97
msgid "You have exceeded your OASIS limit."
msgstr ""

#: src/components/modals/overlays/BuyCryptoBankCheckOverlay.vue:6
msgid "You need a SEPA account that supports instant transactions."
msgstr ""

#: src/components/BtcTransactionList.vue:55
#: src/components/TransactionList.vue:58
msgid "You now own crypto!"
msgstr ""

#: src/components/swap/SwapAnimation.vue:222
msgid "You will finalize your purchase by bank transfer."
msgstr ""

#: src/components/modals/BtcSendModal.vue:79
msgid "You will send {amount}"
msgstr ""

#: src/components/modals/SendModal.vue:139
msgid "You will send {amount} NIM"
msgstr ""

#: src/components/layouts/AccountOverview.vue:8
msgid "Your account is not safe yet!"
msgstr ""

#: src/components/modals/BtcActivationModal.vue:7
msgid ""
"Your account now\n"
"supports Bitcoin!"
msgstr ""

#: src/components/modals/MigrationWelcomeModal.vue:72
msgid "Your accounts are now legacy accounts. Easily switch, edit and create accounts with the new account picker."
msgstr ""

#: src/components/modals/overlays/BuyCryptoBankCheckOverlay.vue:23
msgid "Your bank is not eligible?"
msgstr ""

<<<<<<< HEAD
#: src/components/BankCheckInput.vue:87
=======
#: src/components/BankCheckInput.vue:103
>>>>>>> 841ca633
msgid "Your bank needs to support SEPA Instant out transactions. Some banks don’t support it yet, but are likely to do so in the future."
msgstr ""

#: src/components/NetworkMap.vue:23
msgid "Your browser"
msgstr ""

#: src/components/modals/NetworkInfoModal.vue:12
msgid "Your browser connects directly to a set of peers from all around the world. This makes you a first-class citizen of the blockchain."
msgstr ""

#: src/components/modals/WelcomeModal.vue:13
msgid "Your browser is a Node"
msgstr ""

#: src/components/swap/SwapAnimation.vue:100
msgid "Your EUR will be transferred to your bank account as soon as new limit is available."
msgstr ""

#: src/components/swap/SwapSepaFundingInstructions.vue:88
msgid ""
"Your monthly purchase limit will still\n"
"be reduced, even if you cancel now."
msgstr ""

#: src/components/modals/LegacyAccountNoticeModal.vue:9
msgid "Your NIM are stored in a legacy account. Transfer them to a regular account to profit from new features."
msgstr ""

#: src/components/swap/SwapSepaFundingInstructions.vue:113
msgid "Your payment has not been received yet. There might be an issue."
msgstr ""

#: src/components/swap/SwapSepaFundingInstructions.vue:61
msgid "Your transaction must be SEPA Instant"
msgstr ""

#: src/components/BtcTransactionList.vue:65
#: src/components/TransactionList.vue:72
msgid "Your transactions will appear here"
msgstr ""<|MERGE_RESOLUTION|>--- conflicted
+++ resolved
@@ -10,7 +10,7 @@
 msgid "{addresses} send and receive transactions."
 msgstr ""
 
-#: src/components/BankCheckInput.vue:92
+#: src/components/BankCheckInput.vue:89
 msgid "{bankName} offers generic and individual IBANs."
 msgstr ""
 
@@ -43,11 +43,7 @@
 msgid "{value} remaining"
 msgstr ""
 
-<<<<<<< HEAD
-#: src/components/BankCheckInput.vue:83
-=======
-#: src/components/BankCheckInput.vue:99
->>>>>>> 841ca633
+#: src/components/BankCheckInput.vue:96
 msgid "+ {count} more | + {count} more"
 msgstr ""
 
@@ -181,11 +177,7 @@
 msgid "all"
 msgstr ""
 
-<<<<<<< HEAD
-#: src/components/BankCheckInput.vue:187
-=======
-#: src/components/BankCheckInput.vue:199
->>>>>>> 841ca633
+#: src/components/BankCheckInput.vue:200
 msgid "All countries"
 msgstr ""
 
@@ -231,11 +223,11 @@
 msgid "Android and iOS App"
 msgstr ""
 
-#: src/components/swap/SwapAnimation.vue:18
+#: src/components/swap/SwapAnimation.vue:22
 msgid "Any funds sent will be refunded within 1-3 days."
 msgstr ""
 
-#: src/components/swap/SwapAnimation.vue:21
+#: src/components/swap/SwapAnimation.vue:25
 msgid "Any funds sent will be refunded."
 msgstr ""
 
@@ -247,7 +239,7 @@
 msgid "Atomic swaps require two BTC transactions."
 msgstr ""
 
-#: src/components/swap/SwapAnimation.vue:207
+#: src/components/swap/SwapAnimation.vue:267
 msgid "Awaiting swap secret"
 msgstr ""
 
@@ -310,8 +302,8 @@
 
 #: src/components/modals/BtcTransactionModal.vue:271
 #: src/components/modals/TransactionModal.vue:272
-#: src/components/swap/SwapAnimation.vue:121
-#: src/components/swap/SwapAnimation.vue:189
+#: src/components/swap/SwapAnimation.vue:173
+#: src/components/swap/SwapAnimation.vue:249
 msgid "Block explorer"
 msgstr ""
 
@@ -329,12 +321,6 @@
 
 #: src/components/layouts/Sidebar.vue:30
 msgid "Buy"
-msgstr ""
-
-#: src/components/modals/BtcActivationModal.vue:15
-msgid ""
-"Buy and sell BTC by bank transfer.\n"
-"Coming soon!"
 msgstr ""
 
 #: src/components/BtcTransactionList.vue:58
@@ -440,7 +426,7 @@
 msgstr ""
 
 #: src/components/modals/BuyCryptoModal.vue:249
-#: src/components/modals/SellCryptoModal.vue:273
+#: src/components/modals/SellCryptoModal.vue:274
 #: src/components/modals/SendModal.vue:169
 #: src/components/swap/SwapModal.vue:205
 msgid "Choose an Address"
@@ -462,7 +448,7 @@
 msgid "Click for more information"
 msgstr ""
 
-#: src/components/swap/SwapAnimation.vue:26
+#: src/components/swap/SwapAnimation.vue:30
 msgid "Click on ‘Troubleshooting’ to learn more."
 msgstr ""
 
@@ -595,8 +581,8 @@
 msgid "Disclaimer"
 msgstr ""
 
-#: src/components/swap/SwapAnimation.vue:234
-#: src/components/swap/SwapAnimation.vue:242
+#: src/components/swap/SwapAnimation.vue:294
+#: src/components/swap/SwapAnimation.vue:302
 msgid "Don't close your wallet until the swap is complete!"
 msgstr ""
 
@@ -689,7 +675,7 @@
 msgid "Enter your bank details"
 msgstr ""
 
-#: src/components/swap/SwapAnimation.vue:248
+#: src/components/swap/SwapAnimation.vue:308
 msgid "Error:"
 msgstr ""
 
@@ -773,7 +759,7 @@
 msgid "Finalize the swap by bank transfer."
 msgstr ""
 
-#: src/components/swap/SwapAnimation.vue:214
+#: src/components/swap/SwapAnimation.vue:274
 msgid "Finalizing swap"
 msgstr ""
 
@@ -875,7 +861,7 @@
 msgid "Improved Accessibility"
 msgstr ""
 
-#: src/components/BankCheckInput.vue:93
+#: src/components/BankCheckInput.vue:90
 msgid "In case of any issues, like exceeded limits or insufficient amounts, the automatic refunds will only work for individual IBAN addresses."
 msgstr ""
 
@@ -980,17 +966,12 @@
 msgid "loading..."
 msgstr ""
 
-<<<<<<< HEAD
-#: src/components/swap/SwapAnimation.vue:201
-#: src/components/swap/SwapAnimation.vue:204
-=======
 #: src/components/modals/ReleaseNotesModal.vue:5
 msgid "Loading..."
 msgstr ""
 
-#: src/components/swap/SwapAnimation.vue:199
-#: src/components/swap/SwapAnimation.vue:202
->>>>>>> 841ca633
+#: src/components/swap/SwapAnimation.vue:261
+#: src/components/swap/SwapAnimation.vue:264
 msgid "Locking up {asset}"
 msgstr ""
 
@@ -1073,7 +1054,7 @@
 msgid "No connection to {chain} network."
 msgstr ""
 
-#: src/components/swap/SwapAnimation.vue:16
+#: src/components/swap/SwapAnimation.vue:20
 msgid "No funds were received so the swap expired."
 msgstr ""
 
@@ -1100,7 +1081,7 @@
 msgid "not sent"
 msgstr ""
 
-#: src/components/swap/SwapAnimation.vue:41
+#: src/components/swap/SwapAnimation.vue:47
 msgid "OASIS limit exceeded"
 msgstr ""
 
@@ -1122,6 +1103,10 @@
 
 #: src/components/modals/MigrationWelcomeModal.vue:5
 msgid "One Account, many Addresses"
+msgstr ""
+
+#: src/components/modals/BtcActivationModal.vue:15
+msgid "Or buy BTC directly in the wallet."
 msgstr ""
 
 #: src/components/modals/BuyOptionsModal.vue:24
@@ -1153,7 +1138,7 @@
 msgid "Per-Swap Limit"
 msgstr ""
 
-#: src/components/swap/SwapAnimation.vue:52
+#: src/components/swap/SwapAnimation.vue:58
 msgid "Performing Swap"
 msgstr ""
 
@@ -1169,8 +1154,8 @@
 msgid "Please ensure that you are sending an instant transaction!"
 msgstr ""
 
-#: src/components/swap/SwapAnimation.vue:33
-#: src/components/swap/SwapAnimation.vue:47
+#: src/components/swap/SwapAnimation.vue:37
+#: src/components/swap/SwapAnimation.vue:53
 msgid "Please keep your Swap ID for reference."
 msgstr ""
 
@@ -1182,7 +1167,7 @@
 msgid "Please transfer"
 msgstr ""
 
-#: src/components/swap/SwapAnimation.vue:211
+#: src/components/swap/SwapAnimation.vue:271
 msgid "Processing payout"
 msgstr ""
 
@@ -1272,7 +1257,7 @@
 msgid "Retry"
 msgstr ""
 
-#: src/components/swap/SwapAnimation.vue:250
+#: src/components/swap/SwapAnimation.vue:310
 msgid "Retrying..."
 msgstr ""
 
@@ -1402,7 +1387,7 @@
 msgid "Set fee"
 msgstr ""
 
-#: src/components/swap/SwapAnimation.vue:198
+#: src/components/swap/SwapAnimation.vue:258
 msgid "Setting up swap"
 msgstr ""
 
@@ -1519,7 +1504,7 @@
 msgid "Swap NIM and BTC"
 msgstr ""
 
-#: src/components/swap/SwapAnimation.vue:7
+#: src/components/swap/SwapAnimation.vue:11
 #: src/components/swap/SwapNotification.vue:26
 msgid "Swap successful!"
 msgstr ""
@@ -1548,13 +1533,13 @@
 msgstr ""
 
 #: src/components/modals/BuyCryptoModal.vue:713
-#: src/components/modals/SellCryptoModal.vue:766
+#: src/components/modals/SellCryptoModal.vue:767
 #: src/components/swap/SwapModal.vue:630
 msgid "The fees (currently {amount}) determine the minimum amount."
 msgstr ""
 
 #: src/components/modals/BuyCryptoModal.vue:718
-#: src/components/modals/SellCryptoModal.vue:771
+#: src/components/modals/SellCryptoModal.vue:772
 msgid "The fees determine the minimum amount."
 msgstr ""
 
@@ -1651,12 +1636,12 @@
 msgid "This service will soon be sped up significantly by banks updating their infrastructure."
 msgstr ""
 
-#: src/components/swap/SwapAnimation.vue:53
+#: src/components/swap/SwapAnimation.vue:59
 msgid "This swap is as decentralized as the blockchain itself."
 msgstr ""
 
-#: src/components/swap/SwapAnimation.vue:225
-#: src/components/swap/SwapAnimation.vue:237
+#: src/components/swap/SwapAnimation.vue:285
+#: src/components/swap/SwapAnimation.vue:297
 msgid "This usually takes {time} seconds."
 msgstr ""
 
@@ -1699,7 +1684,7 @@
 msgid "Trials"
 msgstr ""
 
-#: src/components/swap/SwapAnimation.vue:30
+#: src/components/swap/SwapAnimation.vue:34
 #: src/components/swap/SwapSepaFundingInstructions.vue:121
 msgid "Troubleshooting"
 msgstr ""
@@ -1804,13 +1789,12 @@
 msgid "With Bitcoin, there are no contacts, since addresses are only used once."
 msgstr ""
 
-<<<<<<< HEAD
 #: src/components/modals/overlays/SellCryptoBankCheckOverlay.vue:13
 msgid "Without a SEPA instant bank account your money will take 1-3 business days to arrive."
-=======
-#: src/components/BankCheckInput.vue:91
+msgstr ""
+
+#: src/components/BankCheckInput.vue:88
 msgid "Without an individual IBAN, refunds are impossible!"
->>>>>>> 841ca633
 msgstr ""
 
 #: src/components/modals/NetworkInfoModal.vue:10
@@ -1833,7 +1817,7 @@
 msgid "You did it – time to spread the word. Promote Nimiq and win your Euro back! "
 msgstr ""
 
-#: src/components/swap/SwapAnimation.vue:43
+#: src/components/swap/SwapAnimation.vue:49
 msgid "You exceeded the 30-day limit of your bank account and will be refunded. Please note that network fees may be deducted from your funds."
 msgstr ""
 
@@ -1850,7 +1834,7 @@
 msgid "You now own crypto!"
 msgstr ""
 
-#: src/components/swap/SwapAnimation.vue:222
+#: src/components/swap/SwapAnimation.vue:282
 msgid "You will finalize your purchase by bank transfer."
 msgstr ""
 
@@ -1880,11 +1864,7 @@
 msgid "Your bank is not eligible?"
 msgstr ""
 
-<<<<<<< HEAD
-#: src/components/BankCheckInput.vue:87
-=======
-#: src/components/BankCheckInput.vue:103
->>>>>>> 841ca633
+#: src/components/BankCheckInput.vue:100
 msgid "Your bank needs to support SEPA Instant out transactions. Some banks don’t support it yet, but are likely to do so in the future."
 msgstr ""
 
