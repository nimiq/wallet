--- conflicted
+++ resolved
@@ -28,22 +28,15 @@
 msgid "{fee} fee"
 msgstr ""
 
-<<<<<<< HEAD
 #: src/components/modals/SwapModal.vue:110
 #: src/components/modals/SwapModal.vue:59
 msgid "{perc}% of exchange value."
 msgstr ""
 
-#: src/components/modals/BtcTransactionModal.vue:105
-#: src/components/modals/BtcTransactionModal.vue:65
-#: src/components/modals/BtcTransactionModal.vue:76
-#: src/components/modals/BtcTransactionModal.vue:88
-=======
 #: src/components/modals/BtcTransactionModal.vue:119
 #: src/components/modals/BtcTransactionModal.vue:69
 #: src/components/modals/BtcTransactionModal.vue:84
 #: src/components/modals/BtcTransactionModal.vue:99
->>>>>>> f98e9f53
 msgid "+{n} more"
 msgstr ""
 
@@ -83,15 +76,11 @@
 msgid "Activate"
 msgstr ""
 
-<<<<<<< HEAD
-#: src/components/BtcLabelInput.vue:18
-=======
 #: src/components/modals/BtcActivationModal.vue:25
 msgid "Activate Bitcoin"
 msgstr ""
 
 #: src/components/BtcLabelInput.vue:19
->>>>>>> f98e9f53
 msgid "Add a label to quickly find the transaction in your history."
 msgstr ""
 
@@ -134,7 +123,7 @@
 msgid "All in one easy place."
 msgstr ""
 
-#: src/components/layouts/AccountOverview.vue:86
+#: src/components/layouts/AccountOverview.vue:87
 #: src/components/LegacyAccountNotice.vue:37
 msgid "All new features are exclusive to new accounts. Upgrade now, it only takes seconds."
 msgstr ""
@@ -143,7 +132,7 @@
 msgid "All translations are for information purposes only. The English text is the controlling version."
 msgstr ""
 
-#: src/components/modals/BtcReceiveModal.vue:35
+#: src/components/modals/BtcReceiveModal.vue:32
 #: src/components/modals/BtcSendModal.vue:34
 msgid "Although reusing addresses won’t result in a loss of funds, it is highly recommended not to do so."
 msgstr ""
@@ -190,11 +179,7 @@
 msgid "Bitcoin"
 msgstr ""
 
-<<<<<<< HEAD
-#: src/components/modals/BtcSendModal.vue:116
-=======
-#: src/components/modals/BtcSendModal.vue:115
->>>>>>> f98e9f53
+#: src/components/modals/BtcSendModal.vue:114
 msgid "Bitcoin addresses are used only once, so there are no contacts. Use labels instead to find transactions in your history easily."
 msgstr ""
 
@@ -346,7 +331,7 @@
 msgid "Create a new account and transfer your funds. New features and possibilities await."
 msgstr ""
 
-#: src/components/modals/BtcReceiveModal.vue:41
+#: src/components/modals/BtcReceiveModal.vue:38
 msgid "Create a new single-use address."
 msgstr ""
 
@@ -359,51 +344,27 @@
 msgid "Create payment link"
 msgstr ""
 
-<<<<<<< HEAD
-#: src/components/modals/BtcReceiveModal.vue:252
+#: src/components/modals/BtcReceiveModal.vue:254
 msgid "Created {count} day ago | Created {count} days ago"
 msgstr ""
 
-#: src/components/modals/BtcReceiveModal.vue:246
+#: src/components/modals/BtcReceiveModal.vue:248
 msgid "Created {count} hour ago | Created {count} hours ago"
 msgstr ""
 
-#: src/components/modals/BtcReceiveModal.vue:240
+#: src/components/modals/BtcReceiveModal.vue:242
 msgid "Created {count} minute ago | Created {count} minutes ago"
 msgstr ""
 
-#: src/components/modals/BtcReceiveModal.vue:234
+#: src/components/modals/BtcReceiveModal.vue:236
 msgid "Created {count} second ago | Created {count} seconds ago"
 msgstr ""
 
-#: src/components/modals/BtcReceiveModal.vue:231
+#: src/components/modals/BtcReceiveModal.vue:233
 msgid "Created just now"
 msgstr ""
 
-#: src/components/modals/BtcReceiveModal.vue:258
-=======
-#: src/components/modals/BtcReceiveModal.vue:251
-msgid "Created {count} day ago | Created {count} days ago"
-msgstr ""
-
-#: src/components/modals/BtcReceiveModal.vue:245
-msgid "Created {count} hour ago | Created {count} hours ago"
-msgstr ""
-
-#: src/components/modals/BtcReceiveModal.vue:239
-msgid "Created {count} minute ago | Created {count} minutes ago"
-msgstr ""
-
-#: src/components/modals/BtcReceiveModal.vue:233
-msgid "Created {count} second ago | Created {count} seconds ago"
-msgstr ""
-
-#: src/components/modals/BtcReceiveModal.vue:230
-msgid "Created just now"
-msgstr ""
-
-#: src/components/modals/BtcReceiveModal.vue:257
->>>>>>> f98e9f53
+#: src/components/modals/BtcReceiveModal.vue:260
 msgid "Created some time ago"
 msgstr ""
 
@@ -420,15 +381,11 @@
 msgid "Disclaimer"
 msgstr ""
 
-<<<<<<< HEAD
 #: src/components/modals/SwapModal.vue:162
 msgid "Do not close this popup!"
 msgstr ""
 
-#: src/components/modals/BtcReceiveModal.vue:113
-=======
-#: src/components/modals/BtcReceiveModal.vue:112
->>>>>>> f98e9f53
+#: src/components/modals/BtcReceiveModal.vue:115
 msgid "Don’t reuse addresses and create a new one for every transaction."
 msgstr ""
 
@@ -445,11 +402,7 @@
 msgid "Download your Login File"
 msgstr ""
 
-<<<<<<< HEAD
-#: src/components/modals/BtcSendModal.vue:108
-=======
 #: src/components/modals/BtcSendModal.vue:107
->>>>>>> f98e9f53
 msgid "Duration and fees are estimates."
 msgstr ""
 
@@ -465,11 +418,7 @@
 msgid "Edit the amount of decimals visible for NIM values."
 msgstr ""
 
-<<<<<<< HEAD
-#: src/components/modals/BtcSendModal.vue:455
-=======
-#: src/components/modals/BtcSendModal.vue:473
->>>>>>> f98e9f53
+#: src/components/modals/BtcSendModal.vue:454
 #: src/components/modals/SendModal.vue:495
 msgid "Edit transaction"
 msgstr ""
@@ -639,15 +588,11 @@
 msgid "In cooperation with"
 msgstr ""
 
-<<<<<<< HEAD
 #: src/components/modals/SwapModal.vue:188
 msgid "Incoming HTLC verified!"
 msgstr ""
 
-#: src/components/modals/BtcSendModal.vue:104
-=======
 #: src/components/modals/BtcSendModal.vue:103
->>>>>>> f98e9f53
 msgid "Increase the speed of your transaction by paying a higher network fee. The fees go directly to the miners."
 msgstr ""
 
@@ -669,7 +614,7 @@
 msgid "It is fast, safe and makes you truly independent."
 msgstr ""
 
-#: src/components/modals/BtcReceiveModal.vue:64
+#: src/components/modals/BtcReceiveModal.vue:65
 msgid "Label the sender"
 msgstr ""
 
@@ -738,11 +683,7 @@
 msgid "Network"
 msgstr ""
 
-<<<<<<< HEAD
-#: src/components/modals/BtcSendModal.vue:101
-=======
 #: src/components/modals/BtcSendModal.vue:100
->>>>>>> f98e9f53
 msgid "Network fee: {sats} sat/vByte"
 msgstr ""
 
@@ -765,11 +706,7 @@
 msgid "Nimiq OASIS enables decentra­lized buying and selling of crypto directly from your wallet."
 msgstr ""
 
-<<<<<<< HEAD
-#: src/components/modals/BtcSendModal.vue:118
-=======
-#: src/components/modals/BtcSendModal.vue:117
->>>>>>> f98e9f53
+#: src/components/modals/BtcSendModal.vue:116
 msgid "Nimiq wallet does not support transaction messages for Bitcoin."
 msgstr ""
 
@@ -868,17 +805,12 @@
 msgid "received at {dateAndTime}"
 msgstr ""
 
+#: src/components/modals/BtcReceiveModal.vue:46
+msgid "Recent addresses will be listed here, until they receive a transaction."
+msgstr ""
+
 #: src/components/modals/BtcReceiveModal.vue:49
-msgid "Recent addresses will be listed here, until they receive a transaction."
-msgstr ""
-
-<<<<<<< HEAD
-#: src/components/modals/BtcReceiveModal.vue:54
-msgid "RECENTLY COPIED"
-=======
-#: src/components/modals/BtcReceiveModal.vue:51
 msgid "Recently copied"
->>>>>>> f98e9f53
 msgstr ""
 
 #: src/components/modals/SwapModal.vue:243
@@ -904,11 +836,7 @@
 msgid "Reset your wallet settings and reload data from the blockchain."
 msgstr ""
 
-<<<<<<< HEAD
-#: src/components/modals/BtcSendModal.vue:454
-=======
-#: src/components/modals/BtcSendModal.vue:472
->>>>>>> f98e9f53
+#: src/components/modals/BtcSendModal.vue:453
 #: src/components/modals/SendModal.vue:494
 msgid "Retry"
 msgstr ""
@@ -921,11 +849,7 @@
 msgid "Save now"
 msgstr ""
 
-<<<<<<< HEAD
-#: src/components/modals/BtcReceiveModal.vue:134
-=======
-#: src/components/modals/BtcReceiveModal.vue:133
->>>>>>> f98e9f53
+#: src/components/modals/BtcReceiveModal.vue:136
 #: src/components/modals/ReceiveModal.vue:39
 msgid ""
 "Scan the code to send\n"
@@ -963,11 +887,7 @@
 msgid "Send and receive NIM without a middleman and enjoy true decentralization."
 msgstr ""
 
-<<<<<<< HEAD
-#: src/components/modals/BtcSendModal.vue:130
-=======
-#: src/components/modals/BtcSendModal.vue:129
->>>>>>> f98e9f53
+#: src/components/modals/BtcSendModal.vue:127
 #: src/components/modals/BtcSendModal.vue:4
 #: src/components/modals/SendModal.vue:11
 #: src/components/modals/SendModal.vue:150
@@ -978,32 +898,20 @@
 msgid "Send, receive and hold BTC in your wallet."
 msgstr ""
 
-<<<<<<< HEAD
 #: src/components/modals/SwapModal.vue:207
 msgid "Sending outgoing HTLC..."
 msgstr ""
 
-#: src/components/modals/BtcSendModal.vue:451
-=======
-#: src/components/modals/BtcSendModal.vue:469
->>>>>>> f98e9f53
+#: src/components/modals/BtcSendModal.vue:450
 #: src/components/modals/SendModal.vue:491
 msgid "Sending Transaction"
 msgstr ""
 
-<<<<<<< HEAD
 #: src/components/modals/BtcSendModal.vue:510
 msgid "Sent {btc} BTC"
 msgstr ""
 
 #: src/components/modals/BtcSendModal.vue:506
-=======
-#: src/components/modals/BtcSendModal.vue:530
-msgid "Sent {btc} BTC"
-msgstr ""
-
-#: src/components/modals/BtcSendModal.vue:526
->>>>>>> f98e9f53
 msgid "Sent {btc} BTC to {name}"
 msgstr ""
 
@@ -1037,11 +945,7 @@
 msgid "Share a single-use address with the sender."
 msgstr ""
 
-<<<<<<< HEAD
-#: src/components/modals/BtcReceiveModal.vue:142
-=======
-#: src/components/modals/BtcReceiveModal.vue:141
->>>>>>> f98e9f53
+#: src/components/modals/BtcReceiveModal.vue:144
 #: src/components/modals/ReceiveModal.vue:46
 msgid ""
 "Share the link or QR code with the sender.\n"
@@ -1052,11 +956,7 @@
 msgid "Share your address with the sender."
 msgstr ""
 
-<<<<<<< HEAD
-#: src/components/modals/BtcReceiveModal.vue:140
-=======
-#: src/components/modals/BtcReceiveModal.vue:139
->>>>>>> f98e9f53
+#: src/components/modals/BtcReceiveModal.vue:142
 #: src/components/modals/ReceiveModal.vue:44
 msgid "Share your Payment Link"
 msgstr ""
@@ -1086,11 +986,7 @@
 msgid "Skip for now"
 msgstr ""
 
-<<<<<<< HEAD
 #: src/components/modals/BtcSendModal.vue:521
-=======
-#: src/components/modals/BtcSendModal.vue:541
->>>>>>> f98e9f53
 #: src/components/modals/SendModal.vue:537
 msgid "Something went wrong"
 msgstr ""
@@ -1198,7 +1094,7 @@
 msgid "This is a Legacy Account"
 msgstr ""
 
-#: src/components/modals/BtcReceiveModal.vue:29
+#: src/components/modals/BtcReceiveModal.vue:26
 msgid "This is a single-use address"
 msgstr ""
 
@@ -1245,11 +1141,7 @@
 msgid "Transaction to {address}"
 msgstr ""
 
-<<<<<<< HEAD
-#: src/components/modals/BtcSendModal.vue:119
-=======
-#: src/components/modals/BtcSendModal.vue:118
->>>>>>> f98e9f53
+#: src/components/modals/BtcSendModal.vue:117
 msgid "Transactions take >10 min. due to Bitcoin’s block time."
 msgstr ""
 
@@ -1271,7 +1163,7 @@
 msgid "Unknown"
 msgstr ""
 
-#: src/components/modals/BtcReceiveModal.vue:76
+#: src/components/modals/BtcReceiveModal.vue:75
 msgid "Unlabelled"
 msgstr ""
 
@@ -1279,7 +1171,7 @@
 msgid "Use {NIM}, the super performant and browser- based payment coin."
 msgstr ""
 
-#: src/components/modals/BtcReceiveModal.vue:33
+#: src/components/modals/BtcReceiveModal.vue:30
 #: src/components/modals/BtcSendModal.vue:31
 msgid "Use a new Bitcoin address for every transaction to improve privacy."
 msgstr ""
@@ -1288,11 +1180,7 @@
 msgid "Use it to access your account from any device."
 msgstr ""
 
-<<<<<<< HEAD
-#: src/components/modals/BtcReceiveModal.vue:118
-=======
-#: src/components/modals/BtcReceiveModal.vue:117
->>>>>>> f98e9f53
+#: src/components/modals/BtcReceiveModal.vue:120
 msgid "Use labels instead of contacts to easily identify transactions in your history."
 msgstr ""
 
@@ -1310,19 +1198,11 @@
 msgid "What else?"
 msgstr ""
 
-<<<<<<< HEAD
-#: src/components/modals/BtcReceiveModal.vue:108
+#: src/components/modals/BtcReceiveModal.vue:110
 msgid "With Bitcoin, a new address is used for every transaction to improve privacy.Reuse of addresses does not result in a loss of funds."
 msgstr ""
 
-#: src/components/BtcLabelInput.vue:19
-=======
-#: src/components/modals/BtcReceiveModal.vue:107
-msgid "With Bitcoin, a new address is used for every transaction to improve privacy.Reuse of addresses does not result in a loss of funds."
-msgstr ""
-
 #: src/components/BtcLabelInput.vue:20
->>>>>>> f98e9f53
 msgid "With Bitcoin, there are no contacts, since addresses are only used once."
 msgstr ""
 
