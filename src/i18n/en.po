msgid ""
msgstr ""
"Content-Type: text/plain; charset=UTF-8\n"

<<<<<<< HEAD
#: src/components/modals/TransactionModal.vue:184
=======
#: src/components/modals/MigrationWelcomeModal.vue:32
msgid "{accounts} hold, manage and aggregate addresses."
msgstr ""

#: src/components/modals/MigrationWelcomeModal.vue:37
msgid "{addresses} send and receive transactions."
msgstr ""

#: src/components/modals/TransactionModal.vue:181
>>>>>>> bae325c0
msgid "{count} Confirmation | {count} Confirmations"
msgstr ""

#: src/components/NetworkStats.vue:9
msgid "{count} Peer | {count} Peers"
msgstr ""

#: src/components/layouts/AddressOverview.vue:14
#: src/components/layouts/AddressOverview.vue:76
msgid "{count} pending Cashlink | {count} pending Cashlinks"
msgstr ""

#: src/components/modals/TransactionModal.vue:183
msgid "{fee} fee"
msgstr ""

#: src/components/modals/TradeModal.vue:29
msgid "24/7 Chat & Phone Support"
msgstr ""

<<<<<<< HEAD
#: src/components/layouts/Settings.vue:197
=======
#: src/components/layouts/Settings.vue:196
>>>>>>> bae325c0
msgid ""
"A contact with the address \"{address}\", but a different name already exists.\n"
"                            Do you want to replace it?"
msgstr ""

#: src/components/modals/MigrationWelcomeModal.vue:76
msgid ""
"Account creation was massively improved. Give\n"
"it a try and experience all new Nimiq features."
msgstr ""

#: src/components/modals/MigrationWelcomeModal.vue:34
msgid "Accounts"
msgstr ""

#: src/components/modals/SendModal.vue:140
msgid "Add a public message..."
msgstr ""

#: src/components/AccountMenu.vue:70
msgid "Add account"
msgstr ""

#: src/components/AddressList.vue:18
msgid "Add address"
msgstr ""

#: src/components/modals/TransactionModal.vue:121
#: src/components/modals/TransactionModal.vue:84
msgid "Add contact"
msgstr ""

#: src/components/modals/SendModal.vue:28
msgid "Address unavailable?"
msgstr ""

#: src/components/modals/MigrationWelcomeModal.vue:39
msgid "Addresses"
msgstr ""

#: src/components/layouts/Settings.vue:41
msgid "all"
msgstr ""

#: src/components/modals/WelcomeModal.vue:49
msgid "All in one easy place."
msgstr ""

#: src/components/layouts/AccountOverview.vue:60
#: src/components/LegacyAccountNotice.vue:37
msgid "All new features are exclusive to new accounts. Upgrade now, it only takes seconds."
msgstr ""

#: src/components/modals/DisclaimerModal.vue:21
msgid "All translations are for information purposes only. The English text is the controlling version."
msgstr ""

#: src/components/modals/DisclaimerModal.vue:7
msgid "Always backup your Recovery Words, Password and Login Files."
msgstr ""

#: src/components/modals/WelcomeModal.vue:41
msgid "And {BTC}, the gold standard of crypto and a sound store of value."
msgstr ""

#: src/components/modals/TradeModal.vue:30
msgid "Android and iOS App"
msgstr ""

#: src/components/layouts/Network.vue:14
msgid "Back to addresses"
msgstr ""

#: src/components/layouts/AccountOverview.vue:25
msgid "Backup"
msgstr ""

#: src/components/LegacyAccountNotice.vue:21
msgid "Bitcoin"
msgstr ""

#: src/components/modals/TransactionModal.vue:181
msgid "Block #{height}"
msgstr ""

<<<<<<< HEAD
#: src/components/modals/TransactionModal.vue:191
=======
#: src/components/modals/TransactionModal.vue:192
>>>>>>> bae325c0
msgid "Block explorer"
msgstr ""

#: src/components/NetworkStats.vue:12
msgid "Block height"
msgstr ""

#: src/components/NetworkMap.vue:29
msgid "Browser"
msgstr ""

#: src/components/layouts/Sidebar.vue:31
msgid "Buy & Sell"
msgstr ""

#: src/components/modals/TradeModal.vue:98
msgid "Buy and sell with your wallet."
msgstr ""

#: src/components/TransactionList.vue:65
msgid "Buy NIM"
msgstr ""

#: src/components/modals/SendModal.vue:166
msgid "By adding a transaction fee, you can influence how fast your transaction will be processed."
msgstr ""

<<<<<<< HEAD
#: src/components/layouts/Settings.vue:177
msgid "Cannot import contacts, wrong file format."
msgstr ""

#: src/components/modals/TransactionModal.vue:323
=======
#: src/components/layouts/Settings.vue:176
msgid "Cannot import contacts, wrong file format."
msgstr ""

#: src/components/modals/TransactionModal.vue:324
>>>>>>> bae325c0
#: src/components/TransactionList.vue:61
#: src/components/TransactionListItem.vue:138
msgid "Cashlink"
msgstr ""

#: src/components/modals/TransactionModal.vue:11
msgid "Cashlink from {address}"
msgstr ""

#: src/components/modals/TransactionModal.vue:19
msgid "Cashlink to {address}"
msgstr ""

#: src/components/AccountMenu.vue:50
msgid "Change password"
msgstr ""

#: src/components/layouts/Settings.vue:19
msgid "Change your language setting."
msgstr ""

#: src/components/modals/SendModal.vue:40
msgid "Choose a Recipient"
msgstr ""

#: src/components/modals/SendModal.vue:156
msgid "Choose an Address"
msgstr ""

#: src/components/layouts/Settings.vue:98
msgid "Clear"
msgstr ""

#: src/components/layouts/Settings.vue:92
msgid "Clear Cache"
msgstr ""

#: src/components/layouts/AccountOverview.vue:55
#: src/components/LegacyAccountNotice.vue:21
#: src/components/LegacyAccountNotice.vue:28
#: src/components/modals/WelcomeModal.vue:40
msgid "Coming soon"
msgstr ""

#: src/components/modals/TradeModal.vue:97
msgid "Coming soon"
msgstr ""

#: src/components/TransactionList.vue:57
msgid "Congrats"
msgstr ""

#: src/components/modals/WelcomeModal.vue:21
msgid ""
"Connect directly to the Nimiq blockchain.\n"
"Be independent from any middleman."
msgstr ""

#: src/components/NetworkStats.vue:8
msgid "Connected to"
msgstr ""

#: src/components/NetworkStats.vue:46
msgid "connecting"
msgstr ""

#: src/components/NetworkStats.vue:4
msgid "Consensus"
msgstr ""

#: src/components/ContactShortcuts.vue:9
msgid "Contacts"
msgstr ""

#: src/components/modals/MigrationWelcomeModal.vue:87
#: src/components/modals/WelcomeModal.vue:94
msgid "Continue"
msgstr ""

#: src/components/modals/WelcomeModal.vue:101
msgid "Continue to Login File"
msgstr ""

#: src/components/modals/SendModal.vue:30
msgid "Create a Cashlink"
msgstr ""

#: src/components/LegacyAccountUpgradeButton.vue:7
msgid "Create a new account"
msgstr ""

#: src/components/LegacyAccountNotice.vue:6
msgid "Create a new account and transfer your funds. New features and possibilities await."
msgstr ""

#: src/components/AccountMenu.vue:39
msgid "Create backup"
msgstr ""

#: src/components/modals/ReceiveModal.vue:28
msgid "Create payment link"
msgstr ""

#: src/components/modals/TradeModal.vue:50
msgid "Credit Card accepted"
msgstr ""

#: src/components/modals/TransactionModal.vue:167
msgid "Current value"
msgstr ""

#: src/components/layouts/Settings.vue:88
msgid "Developer"
msgstr ""

#: src/components/layouts/Settings.vue:124
#: src/components/modals/DisclaimerModal.vue:5
msgid "Disclaimer"
msgstr ""

#: src/components/ContactBook.vue:49
msgid "Done"
msgstr ""

#: src/components/modals/WelcomeModal.vue:81
msgid "Download it and store it safely. Don’t share it – don’t lose it."
msgstr ""

#: src/components/modals/WelcomeModal.vue:26
msgid "Download your Login File"
msgstr ""

#: src/components/ContactBook.vue:43
msgid "Edit contacts"
msgstr ""

#: src/components/layouts/Settings.vue:34
msgid "Edit the amount of decimals visible for NIM values."
msgstr ""

<<<<<<< HEAD
#: src/components/modals/SendModal.vue:482
=======
#: src/components/modals/SendModal.vue:493
>>>>>>> bae325c0
msgid "Edit transaction"
msgstr ""

#: src/components/modals/SendModal.vue:20
msgid "Enter address"
msgstr ""

#: src/components/NetworkStats.vue:47
msgid "established"
msgstr ""

#: src/components/TransactionListItem.vue:37
msgid "expired"
msgstr ""

#: src/components/modals/TransactionModal.vue:58
msgid "Expired"
msgstr ""

#: src/components/modals/SendModal.vue:358
msgid "express"
msgstr ""

#: src/components/modals/TransactionModal.vue:58
msgid "Failed"
msgstr ""

#: src/components/TestnetFaucet.vue:137
msgid "Faucet error - please try again."
msgstr ""

#: src/components/TestnetFaucet.vue:80
msgid "Faucet is empty"
msgstr ""

#: src/components/TestnetFaucet.vue:84
msgid "Faucet is not available from your location"
msgstr ""

#: src/components/TestnetFaucet.vue:91
msgid "Faucet unavailable"
msgstr ""

#: src/components/TestnetFaucet.vue:76
msgid "Faucet unavailable (wrong network)"
msgstr ""

#: src/components/modals/SendModal.vue:122
msgid "fee"
msgstr ""

#: src/components/TransactionList.vue:48
msgid "Fetching"
msgstr ""

#: src/components/modals/TransactionModal.vue:151
#: src/components/TransactionListItem.vue:52
msgid "Fiat value unavailable"
msgstr ""

<<<<<<< HEAD
#: src/components/layouts/Settings.vue:183
=======
#: src/components/layouts/Settings.vue:182
>>>>>>> bae325c0
msgid "File contains no contacts."
msgstr ""

#: src/components/modals/TradeModal.vue:49
msgid "For beginners"
msgstr ""

#: src/components/modals/BetaNoticeModal.vue:22
msgid "forum thread"
msgstr ""

#: src/components/modals/SendModal.vue:348
msgid "free"
msgstr ""

#: src/components/NetworkMap.vue:29
msgid "Full Node"
msgstr ""

#: src/components/layouts/Settings.vue:13
msgid "General"
msgstr ""

#: src/components/modals/TradeModal.vue:26
#: src/components/modals/TradeModal.vue:46
msgid "Get NIM"
msgstr ""

#: src/components/modals/TradeModal.vue:6
msgid "Get NIM and BTC"
msgstr ""

#: src/components/modals/TradeModal.vue:36
#: src/components/modals/TradeModal.vue:56
msgid "Get NIM on {exchange}"
msgstr ""

#: src/components/AnnouncementBox.vue:32
msgid "Got feedback? Found a bug?"
msgstr ""

#: src/components/modals/BetaNoticeModal.vue:25
#: src/components/modals/WelcomeModal.vue:97
msgid "Got it"
msgstr ""

#: src/components/modals/MigrationWelcomeModal.vue:89
msgid "Got it!"
msgstr ""

#: src/components/modals/WelcomeModal.vue:11
msgid "Great, you’re here!"
msgstr ""

#: src/components/modals/MigrationWelcomeModal.vue:29
msgid "Handling multiple addresses is now convenient and easy – with one password and shared login information."
msgstr ""

#: src/components/modals/TransactionModal.vue:162
msgid "Historic value"
msgstr ""

#: src/components/modals/BetaNoticeModal.vue:18
msgid "If you find a bug or have feedback, please share it in this {forum-thread}."
msgstr ""

#: src/components/layouts/Settings.vue:47
msgid "Import Contacts"
msgstr ""

#: src/components/layouts/Settings.vue:49
msgid "Import contacts that you exported from the Safe."
msgstr ""

#: src/components/modals/MigrationWelcomeModal.vue:55
msgid "Import it to any browser and enter your password to use the same addresses."
msgstr ""

#: src/components/modals/MigrationWelcomeModal.vue:12
msgid "Improved Accessibility"
msgstr ""

#: src/components/modals/TradeModal.vue:110
msgid "In cooperation with"
msgstr ""

#: src/components/modals/SendModal.vue:130
msgid "Insufficient balance."
msgstr ""

#: src/components/TransactionListItem.vue:38
msgid "invalid"
msgstr ""

#: src/components/TransactionList.vue:60
msgid "Invite a friend with a"
msgstr ""

#: src/components/modals/WelcomeModal.vue:67
msgid "It is fast, safe and makes you truly independent."
msgstr ""

#: src/components/layouts/Settings.vue:17
msgid "Language"
msgstr ""

#: src/components/modals/NetworkInfoModal.vue:19
#: src/components/modals/TradeModal.vue:107
msgid "Learn more"
msgstr ""

#: src/components/modals/MigrationWelcomeModal.vue:61
msgid "Learn more here"
msgstr ""

#: src/components/layouts/AddressOverview.vue:103
msgid "Let's get started! Create your Nimiq account:"
msgstr ""

#: src/components/NetworkMap.vue:29
msgid "Light Node"
msgstr ""

#: src/components/layouts/Settings.vue:54
msgid "Load file"
msgstr ""

#: src/components/modals/MigrationWelcomeModal.vue:14
msgid ""
"Log in on your devices with the new\n"
"Nimiq Login Files."
msgstr ""

#: src/components/AccountMenu.vue:53
msgid "Logout"
msgstr ""

#: src/components/NetworkStats.vue:44
msgid "lost"
msgstr ""

#: src/components/LegacyAccountNotice.vue:14
msgid "Multiple Addresses"
msgstr ""

#: src/components/modals/MigrationWelcomeModal.vue:21
msgid ""
"Multiple addresses and Login Files\n"
"are supported by new accounts only."
msgstr ""

#: src/components/modals/SendModal.vue:53
msgid "Name this contact..."
msgstr ""

#: src/components/ContactBook.vue:28
msgid "Name your contact"
msgstr ""

#: src/components/layouts/Sidebar.vue:44
msgid "Network"
msgstr ""

#: src/components/modals/WelcomeModal.vue:28
msgid ""
"Nimiq does not store your personal data.\n"
"Use your Login File to log in."
msgstr ""

#: src/components/modals/DisclaimerModal.vue:17
msgid "Nimiq is not responsible for any loss. Nimiq, wallet.nimiq.com, hub.nimiq.com & keyguard.nimiq.com, and some of the underlying libraries are under active development."
msgstr ""

#: src/components/modals/TradeModal.vue:100
msgid "Nimiq OASIS enables decentra­lized buying and selling of crypto directly from your wallet."
msgstr ""

#: src/components/TransactionList.vue:83
msgid "No transactions found"
msgstr ""

#: src/components/layouts/Settings.vue:39
msgid "None"
msgstr ""

#: src/components/TransactionListItem.vue:35
msgid "not sent"
msgstr ""

<<<<<<< HEAD
#: src/components/layouts/Settings.vue:206
=======
#: src/components/layouts/Settings.vue:205
>>>>>>> bae325c0
msgid "OK! Contacts imported successfully."
msgstr ""

#: src/components/modals/MigrationWelcomeModal.vue:19
msgid "Old and new Accounts"
msgstr ""

#: src/components/LegacyAccountNotice.vue:15
msgid "One account can now have multiple addresses."
msgstr ""

#: src/components/modals/MigrationWelcomeModal.vue:5
msgid "One Account, many Addresses"
msgstr ""

#: src/components/modals/WelcomeModal.vue:98
msgid "One more thing"
msgstr ""

#: src/components/TransactionList.vue:62
msgid "or visit an exchange and get more."
msgstr ""

#: src/components/TransactionListItem.vue:36
msgid "pending"
msgstr ""

#: src/components/TransactionList.vue:14
msgid "Pending Cashlinks"
msgstr ""

#: src/components/modals/TransactionModal.vue:50
msgid "Pending..."
msgstr ""

#: src/components/layouts/Sidebar.vue:10
msgid "Please do not use your Mainnet accounts!"
msgstr ""

#: src/components/modals/DisclaimerModal.vue:13
msgid "Please note that wallet.nimiq.com, hub.nimiq.com & keyguard.nimiq.com are not \"hosted wallets\". You do not create a hosted account or give Nimiq your funds to hold onto. You hold your keys that control the funds at your account addresses on your device. Nimiq only makes it easy for you, through a browser, to create, save, and access your information and interact with the blockchain."
msgstr ""

#: src/components/layouts/AddressOverview.vue:89
#: src/components/MobileActionBar.vue:4
msgid "Receive"
msgstr ""

#: src/components/TestnetFaucet.vue:11
#: src/components/TransactionList.vue:79
msgid "Receive free NIM"
msgstr ""

#: src/components/modals/ReceiveModal.vue:7
msgid "Receive NIM"
msgstr ""

#: src/components/TransactionList.vue:73
msgid "Receive some free NIM to get started."
msgstr ""

#: src/components/modals/TransactionModal.vue:61
msgid "received at {dateAndTime}"
msgstr ""

#: src/components/layouts/Settings.vue:105
msgid "Reference currency"
msgstr ""

#: src/components/AccountMenu.vue:43
#: src/components/layouts/AddressOverview.vue:28
#: src/components/layouts/AddressOverview.vue:44
msgid "Rename"
msgstr ""

#: src/components/TestnetFaucet.vue:142
#: src/components/TestnetFaucet.vue:148
msgid "Request failed"
msgstr ""

#: src/components/layouts/Settings.vue:94
msgid "Reset your wallet settings and reload data from the blockchain."
msgstr ""

<<<<<<< HEAD
#: src/components/modals/SendModal.vue:481
=======
#: src/components/modals/SendModal.vue:492
>>>>>>> bae325c0
msgid "Retry"
msgstr ""

#: src/components/AccountMenu.vue:34
msgid "Save Login File"
msgstr ""

#: src/components/layouts/AccountOverview.vue:11
msgid "Save now"
msgstr ""

#: src/components/modals/ReceiveModal.vue:39
msgid ""
"Scan the code to send\n"
"money to this address"
msgstr ""

#: src/components/SearchBar.vue:18
msgid "Search"
msgstr ""

#: src/components/SearchBar.vue:17
msgid "Search transactions"
msgstr ""

#: src/components/SearchBar.vue:15
msgid "Search transactions by contact, address, etc."
msgstr ""

#: src/components/layouts/AddressOverview.vue:86
#: src/components/MobileActionBar.vue:10
msgid "Send"
msgstr ""

#: src/components/AmountMenu.vue:13
#: src/components/modals/SendModal.vue:132
msgid "Send all"
msgstr ""

#: src/components/modals/WelcomeModal.vue:64
msgid "Send and receive NIM directly on the blockchain."
msgstr ""

#: src/components/modals/NetworkInfoModal.vue:16
msgid "Send and receive NIM without a middleman and enjoy true decentralization."
msgstr ""

#: src/components/modals/SendModal.vue:11
#: src/components/modals/SendModal.vue:151
msgid "Send Transaction"
msgstr ""

#: src/components/LegacyAccountNotice.vue:22
msgid "Send, receive and hold BTC in your wallet."
msgstr ""

<<<<<<< HEAD
#: src/components/modals/SendModal.vue:478
msgid "Sending Transaction"
msgstr ""

#: src/components/modals/SendModal.vue:513
msgid "Sent {nim} NIM"
msgstr ""

#: src/components/modals/SendModal.vue:509
=======
#: src/components/modals/SendModal.vue:489
msgid "Sending Transaction"
msgstr ""

#: src/components/modals/SendModal.vue:524
msgid "Sent {nim} NIM"
msgstr ""

#: src/components/modals/SendModal.vue:520
>>>>>>> bae325c0
msgid "Sent {nim} NIM to {name}"
msgstr ""

#: src/components/modals/TransactionModal.vue:66
msgid "sent at {dateAndTime}"
msgstr ""

#: src/components/modals/SendModal.vue:63
#: src/components/modals/SendModal.vue:74
msgid "Set Amount"
msgstr ""

#: src/components/AmountMenu.vue:8
msgid "Set fee"
msgstr ""

#: src/components/layouts/Sidebar.vue:52
msgid "Settings"
msgstr ""

#: src/components/modals/ReceiveModal.vue:46
msgid ""
"Share the link or QR code with the sender.\n"
"Optionally include an amount. "
msgstr ""

#: src/components/modals/ReceiveModal.vue:8
msgid "Share your address with the sender."
msgstr ""

#: src/components/modals/ReceiveModal.vue:44
msgid "Share your Payment Link"
msgstr ""

#: src/components/ContactBook.vue:14
msgid "Show all my addresses"
msgstr ""

#: src/components/layouts/Settings.vue:32
msgid "Show Decimals"
msgstr ""

#: src/components/modals/TransactionModal.vue:133
msgid "Show Link"
msgstr ""

#: src/components/layouts/AddressOverview.vue:104
msgid "Signup"
msgstr ""

#: src/components/modals/WelcomeModal.vue:104
msgid "Skip for now"
msgstr ""

<<<<<<< HEAD
#: src/components/modals/SendModal.vue:524
=======
#: src/components/modals/SendModal.vue:535
>>>>>>> bae325c0
msgid "Something went wrong"
msgstr ""

#: src/components/modals/SendModal.vue:164
msgid "Speed up your Transaction"
msgstr ""

#: src/components/LegacyAccountNotice.vue:29
msgid "Stake NIM to generate rewards for securing the network."
msgstr ""

#: src/components/LegacyAccountNotice.vue:28
msgid "Staking"
msgstr ""

#: src/components/modals/SendModal.vue:353
msgid "standard"
msgstr ""

#: src/components/modals/TradeModal.vue:104
msgid "Starting with EU bank accounts in Q3 2020."
msgstr ""

#: src/components/modals/WelcomeModal.vue:13
msgid "Store, send and receive NIM."
msgstr ""

#: src/components/NetworkStats.vue:45
msgid "syncing"
msgstr ""

#: src/components/AnnouncementBox.vue:33
msgid "Tell us here"
msgstr ""

#: src/components/layouts/Sidebar.vue:5
msgid "Testnet"
msgstr ""

#: src/components/modals/MigrationWelcomeModal.vue:7
msgid ""
"The new and improved accounts\n"
"can have multiple addresses."
msgstr ""

#: src/components/modals/MigrationWelcomeModal.vue:51
msgid "The new Login Files are an easy and convenient way to gain access to your account and its addresses."
msgstr ""

#: src/components/modals/WelcomeModal.vue:61
msgid "The Nimiq wallet is more than a web-wallet, it is a network node."
msgstr ""

#: src/components/modals/BetaNoticeModal.vue:16
msgid "The Wallet is still in Beta. Your funds are safe, there just might be some visual issues."
msgstr ""

#: src/components/TestnetFaucet.vue:133
msgid "There are currently no free NIM available."
msgstr ""

#: src/components/modals/TradeModal.vue:8
msgid "There are many options, use a credit card or trade crypto. You can find more exchanges on {link}"
msgstr ""

#: src/components/layouts/AccountOverview.vue:19
msgid "There is no ‘forgot password’"
msgstr ""

#: src/components/modals/LegacyAccountNoticeModal.vue:7
msgid "This is a Legacy Account"
msgstr ""

#: src/components/TransactionList.vue:249
#: src/components/TransactionList.vue:271
msgid "This month"
msgstr ""

#: src/components/TestnetFaucet.vue:128
msgid "This service is currently not available in your region."
msgstr ""

#: src/components/AccountBalance.vue:4
msgid "Total Balance"
msgstr ""

#: src/components/modals/TransactionModal.vue:27
msgid "Transaction from {address}"
msgstr ""

#: src/components/modals/TransactionModal.vue:35
msgid "Transaction to {address}"
msgstr ""

#: src/components/LegacyAccountUpgradeButton.vue:9
msgid "Transfer funds"
msgstr ""

#: src/components/NetworkStats.vue:23
msgid "Tweet your map!"
msgstr ""

<<<<<<< HEAD
#: src/components/modals/TransactionModal.vue:324
#: src/components/TransactionListItem.vue:139
=======
#: src/components/modals/TransactionModal.vue:325
#: src/components/TransactionListItem.vue:140
>>>>>>> bae325c0
msgid "Unclaimed Cashlink"
msgstr ""

#: src/components/modals/WelcomeModal.vue:35
msgid "Use {NIM}, the super performant and browser- based payment coin."
msgstr ""

#: src/components/modals/WelcomeModal.vue:84
msgid "Use it to access your account from any device."
msgstr ""

#: src/components/modals/BetaNoticeModal.vue:13
msgid ""
"Welcome to the\n"
"new Nimiq Wallet"
msgstr ""

#: src/components/modals/MigrationWelcomeModal.vue:88
msgid "What else?"
msgstr ""

#: src/components/modals/NetworkInfoModal.vue:10
msgid "You are a part of the Nimiq Blockchain."
msgstr ""

#: src/components/layouts/Sidebar.vue:9
msgid "You are connecting to the Nimiq Testnet."
msgstr ""

#: src/components/LegacyAccountNotice.vue:4
msgid "You are using a Legacy Account "
msgstr ""

#: src/components/TestnetFaucet.vue:122
msgid "You can receive more free NIM in {waitTime} hours."
msgstr ""

#: src/components/TransactionList.vue:58
msgid "You now own crypto!"
msgstr ""

#: src/components/modals/SendModal.vue:126
msgid "You will send {amount} NIM"
msgstr ""

#: src/components/layouts/AccountOverview.vue:8
msgid "Your account is not safe yet!"
msgstr ""

#: src/components/modals/MigrationWelcomeModal.vue:72
msgid "Your accounts are now legacy accounts. Easily switch, edit and create accounts with the new account picker."
msgstr ""

#: src/components/NetworkMap.vue:22
msgid "Your browser"
msgstr ""

#: src/components/modals/NetworkInfoModal.vue:12
msgid "Your browser connects directly to a set of peers from all around the world. This makes you a first-class citizen of the blockchain."
msgstr ""

#: src/components/modals/WelcomeModal.vue:19
msgid "Your browser is a Node"
msgstr ""

#: src/components/modals/WelcomeModal.vue:78
msgid "Your Login File, in combination with your password, grants access."
msgstr ""

#: src/components/modals/LegacyAccountNoticeModal.vue:9
msgid "Your NIM are stored in a legacy account. Transfer them to a regular account to profit from new features."
msgstr ""

#: src/components/TransactionList.vue:72
msgid "Your transactions will appear here"
msgstr ""<|MERGE_RESOLUTION|>--- conflicted
+++ resolved
@@ -2,9 +2,6 @@
 msgstr ""
 "Content-Type: text/plain; charset=UTF-8\n"
 
-<<<<<<< HEAD
-#: src/components/modals/TransactionModal.vue:184
-=======
 #: src/components/modals/MigrationWelcomeModal.vue:32
 msgid "{accounts} hold, manage and aggregate addresses."
 msgstr ""
@@ -13,8 +10,7 @@
 msgid "{addresses} send and receive transactions."
 msgstr ""
 
-#: src/components/modals/TransactionModal.vue:181
->>>>>>> bae325c0
+#: src/components/modals/TransactionModal.vue:184
 msgid "{count} Confirmation | {count} Confirmations"
 msgstr ""
 
@@ -27,7 +23,7 @@
 msgid "{count} pending Cashlink | {count} pending Cashlinks"
 msgstr ""
 
-#: src/components/modals/TransactionModal.vue:183
+#: src/components/modals/TransactionModal.vue:186
 msgid "{fee} fee"
 msgstr ""
 
@@ -35,11 +31,7 @@
 msgid "24/7 Chat & Phone Support"
 msgstr ""
 
-<<<<<<< HEAD
 #: src/components/layouts/Settings.vue:197
-=======
-#: src/components/layouts/Settings.vue:196
->>>>>>> bae325c0
 msgid ""
 "A contact with the address \"{address}\", but a different name already exists.\n"
 "                            Do you want to replace it?"
@@ -125,11 +117,7 @@
 msgid "Block #{height}"
 msgstr ""
 
-<<<<<<< HEAD
-#: src/components/modals/TransactionModal.vue:191
-=======
-#: src/components/modals/TransactionModal.vue:192
->>>>>>> bae325c0
+#: src/components/modals/TransactionModal.vue:195
 msgid "Block explorer"
 msgstr ""
 
@@ -157,19 +145,11 @@
 msgid "By adding a transaction fee, you can influence how fast your transaction will be processed."
 msgstr ""
 
-<<<<<<< HEAD
 #: src/components/layouts/Settings.vue:177
 msgid "Cannot import contacts, wrong file format."
 msgstr ""
 
-#: src/components/modals/TransactionModal.vue:323
-=======
-#: src/components/layouts/Settings.vue:176
-msgid "Cannot import contacts, wrong file format."
-msgstr ""
-
-#: src/components/modals/TransactionModal.vue:324
->>>>>>> bae325c0
+#: src/components/modals/TransactionModal.vue:327
 #: src/components/TransactionList.vue:61
 #: src/components/TransactionListItem.vue:138
 msgid "Cashlink"
@@ -310,11 +290,7 @@
 msgid "Edit the amount of decimals visible for NIM values."
 msgstr ""
 
-<<<<<<< HEAD
-#: src/components/modals/SendModal.vue:482
-=======
-#: src/components/modals/SendModal.vue:493
->>>>>>> bae325c0
+#: src/components/modals/SendModal.vue:494
 msgid "Edit transaction"
 msgstr ""
 
@@ -375,11 +351,7 @@
 msgid "Fiat value unavailable"
 msgstr ""
 
-<<<<<<< HEAD
 #: src/components/layouts/Settings.vue:183
-=======
-#: src/components/layouts/Settings.vue:182
->>>>>>> bae325c0
 msgid "File contains no contacts."
 msgstr ""
 
@@ -569,11 +541,7 @@
 msgid "not sent"
 msgstr ""
 
-<<<<<<< HEAD
 #: src/components/layouts/Settings.vue:206
-=======
-#: src/components/layouts/Settings.vue:205
->>>>>>> bae325c0
 msgid "OK! Contacts imported successfully."
 msgstr ""
 
@@ -658,11 +626,7 @@
 msgid "Reset your wallet settings and reload data from the blockchain."
 msgstr ""
 
-<<<<<<< HEAD
-#: src/components/modals/SendModal.vue:481
-=======
-#: src/components/modals/SendModal.vue:492
->>>>>>> bae325c0
+#: src/components/modals/SendModal.vue:493
 msgid "Retry"
 msgstr ""
 
@@ -719,27 +683,15 @@
 msgid "Send, receive and hold BTC in your wallet."
 msgstr ""
 
-<<<<<<< HEAD
-#: src/components/modals/SendModal.vue:478
+#: src/components/modals/SendModal.vue:490
 msgid "Sending Transaction"
 msgstr ""
 
-#: src/components/modals/SendModal.vue:513
+#: src/components/modals/SendModal.vue:525
 msgid "Sent {nim} NIM"
 msgstr ""
 
-#: src/components/modals/SendModal.vue:509
-=======
-#: src/components/modals/SendModal.vue:489
-msgid "Sending Transaction"
-msgstr ""
-
-#: src/components/modals/SendModal.vue:524
-msgid "Sent {nim} NIM"
-msgstr ""
-
-#: src/components/modals/SendModal.vue:520
->>>>>>> bae325c0
+#: src/components/modals/SendModal.vue:521
 msgid "Sent {nim} NIM to {name}"
 msgstr ""
 
@@ -794,11 +746,7 @@
 msgid "Skip for now"
 msgstr ""
 
-<<<<<<< HEAD
-#: src/components/modals/SendModal.vue:524
-=======
-#: src/components/modals/SendModal.vue:535
->>>>>>> bae325c0
+#: src/components/modals/SendModal.vue:536
 msgid "Something went wrong"
 msgstr ""
 
@@ -901,13 +849,8 @@
 msgid "Tweet your map!"
 msgstr ""
 
-<<<<<<< HEAD
-#: src/components/modals/TransactionModal.vue:324
+#: src/components/modals/TransactionModal.vue:328
 #: src/components/TransactionListItem.vue:139
-=======
-#: src/components/modals/TransactionModal.vue:325
-#: src/components/TransactionListItem.vue:140
->>>>>>> bae325c0
 msgid "Unclaimed Cashlink"
 msgstr ""
 
