--- conflicted
+++ resolved
@@ -2,9 +2,6 @@
 msgstr ""
 "Content-Type: text/plain; charset=UTF-8\n"
 
-<<<<<<< HEAD
-#: src/components/modals/BtcTransactionModal.vue:158
-=======
 #: src/components/modals/MigrationWelcomeModal.vue:32
 msgid "{accounts} hold, manage and aggregate addresses."
 msgstr ""
@@ -13,7 +10,7 @@
 msgid "{addresses} send and receive transactions."
 msgstr ""
 
->>>>>>> 09987216
+#: src/components/modals/BtcTransactionModal.vue:157
 #: src/components/modals/TransactionModal.vue:184
 msgid "{count} Confirmation | {count} Confirmations"
 msgstr ""
@@ -27,16 +24,15 @@
 msgid "{count} pending Cashlink | {count} pending Cashlinks"
 msgstr ""
 
-<<<<<<< HEAD
+#: src/components/modals/TransactionModal.vue:186
+msgid "{fee} fee"
+msgstr ""
+
 #: src/components/modals/BtcTransactionModal.vue:105
 #: src/components/modals/BtcTransactionModal.vue:65
 #: src/components/modals/BtcTransactionModal.vue:76
 #: src/components/modals/BtcTransactionModal.vue:88
 msgid "+{n} more"
-=======
-#: src/components/modals/TransactionModal.vue:186
-msgid "{fee} fee"
->>>>>>> 09987216
 msgstr ""
 
 #: src/components/modals/TradeModal.vue:29
@@ -101,14 +97,13 @@
 msgid "All new features are exclusive to new accounts. Upgrade now, it only takes seconds."
 msgstr ""
 
-<<<<<<< HEAD
+#: src/components/modals/DisclaimerModal.vue:21
+msgid "All translations are for information purposes only. The English text is the controlling version."
+msgstr ""
+
 #: src/components/modals/BtcReceiveModal.vue:32
 #: src/components/modals/BtcSendModal.vue:29
 msgid "Although reusing addresses won’t result in a loss of funds, it is highly recommended not to do so."
-=======
-#: src/components/modals/DisclaimerModal.vue:21
-msgid "All translations are for information purposes only. The English text is the controlling version."
->>>>>>> 09987216
 msgstr ""
 
 #: src/components/modals/DisclaimerModal.vue:7
@@ -140,17 +135,13 @@
 msgid "Bitcoin"
 msgstr ""
 
-#: src/components/modals/BtcTransactionModal.vue:155
+#: src/components/modals/BtcTransactionModal.vue:154
 #: src/components/modals/TransactionModal.vue:181
 msgid "Block #{height}"
 msgstr ""
 
-<<<<<<< HEAD
-#: src/components/modals/BtcTransactionModal.vue:165
-#: src/components/modals/TransactionModal.vue:191
-=======
+#: src/components/modals/BtcTransactionModal.vue:164
 #: src/components/modals/TransactionModal.vue:195
->>>>>>> 09987216
 msgid "Block explorer"
 msgstr ""
 
@@ -319,14 +310,10 @@
 msgid "Credit Card accepted"
 msgstr ""
 
-<<<<<<< HEAD
-#: src/components/modals/BtcTransactionModal.vue:143
-#: src/components/modals/TransactionModal.vue:167
+#: src/components/modals/BtcTransactionModal.vue:142
 msgid "Current value"
 msgstr ""
 
-=======
->>>>>>> 09987216
 #: src/components/layouts/Settings.vue:88
 msgid "Developer"
 msgstr ""
@@ -364,12 +351,8 @@
 msgid "Edit the amount of decimals visible for NIM values."
 msgstr ""
 
-<<<<<<< HEAD
 #: src/components/modals/BtcSendModal.vue:451
-#: src/components/modals/SendModal.vue:483
-=======
-#: src/components/modals/SendModal.vue:494
->>>>>>> 09987216
+#: src/components/modals/SendModal.vue:495
 msgid "Edit transaction"
 msgstr ""
 
@@ -395,14 +378,11 @@
 msgid "Expired"
 msgstr ""
 
-<<<<<<< HEAD
+#: src/components/modals/SendModal.vue:357
+msgid "express"
+msgstr ""
+
 #: src/components/modals/BtcTransactionModal.vue:35
-=======
-#: src/components/modals/SendModal.vue:358
-msgid "express"
-msgstr ""
-
->>>>>>> 09987216
 #: src/components/modals/TransactionModal.vue:58
 msgid "Failed"
 msgstr ""
@@ -436,11 +416,8 @@
 msgid "Fetching"
 msgstr ""
 
-<<<<<<< HEAD
 #: src/components/BtcTransactionListItem.vue:47
-=======
 #: src/components/modals/TransactionModal.vue:151
->>>>>>> 09987216
 #: src/components/TransactionListItem.vue:52
 msgid "Fiat value unavailable"
 msgstr ""
@@ -457,7 +434,7 @@
 msgid "forum thread"
 msgstr ""
 
-#: src/components/modals/SendModal.vue:348
+#: src/components/modals/SendModal.vue:347
 msgid "free"
 msgstr ""
 
@@ -499,7 +476,7 @@
 msgid "Handling multiple addresses is now convenient and easy – with one password and shared login information."
 msgstr ""
 
-#: src/components/modals/BtcTransactionModal.vue:137
+#: src/components/modals/BtcTransactionModal.vue:136
 #: src/components/modals/TransactionModal.vue:162
 msgid "Historic value"
 msgstr ""
@@ -697,12 +674,8 @@
 msgid "Please note that wallet.nimiq.com, hub.nimiq.com & keyguard.nimiq.com are not \"hosted wallets\". You do not create a hosted account or give Nimiq your funds to hold onto. You hold your keys that control the funds at your account addresses on your device. Nimiq only makes it easy for you, through a browser, to create, save, and access your information and interact with the blockchain."
 msgstr ""
 
-<<<<<<< HEAD
 #: src/components/layouts/AddressOverview.vue:102
-=======
-#: src/components/layouts/AddressOverview.vue:89
 #: src/components/MobileActionBar.vue:4
->>>>>>> 09987216
 msgid "Receive"
 msgstr ""
 
@@ -755,12 +728,8 @@
 msgid "Reset your wallet settings and reload data from the blockchain."
 msgstr ""
 
-<<<<<<< HEAD
 #: src/components/modals/BtcSendModal.vue:450
-#: src/components/modals/SendModal.vue:482
-=======
-#: src/components/modals/SendModal.vue:493
->>>>>>> 09987216
+#: src/components/modals/SendModal.vue:494
 msgid "Retry"
 msgstr ""
 
@@ -791,12 +760,8 @@
 msgid "Search transactions by contact, address, etc."
 msgstr ""
 
-<<<<<<< HEAD
 #: src/components/layouts/AddressOverview.vue:97
-=======
-#: src/components/layouts/AddressOverview.vue:86
 #: src/components/MobileActionBar.vue:10
->>>>>>> 09987216
 msgid "Send"
 msgstr ""
 
@@ -814,15 +779,8 @@
 msgid "Send and receive NIM without a middleman and enjoy true decentralization."
 msgstr ""
 
-<<<<<<< HEAD
-#: src/components/modals/MigrationWelcomeModal.vue:36
-msgid "send and receive transactions."
-msgstr ""
-
 #: src/components/modals/BtcSendModal.vue:109
 #: src/components/modals/BtcSendModal.vue:4
-=======
->>>>>>> 09987216
 #: src/components/modals/SendModal.vue:11
 #: src/components/modals/SendModal.vue:150
 msgid "Send Transaction"
@@ -832,9 +790,8 @@
 msgid "Send, receive and hold BTC in your wallet."
 msgstr ""
 
-<<<<<<< HEAD
 #: src/components/modals/BtcSendModal.vue:447
-#: src/components/modals/SendModal.vue:479
+#: src/components/modals/SendModal.vue:491
 msgid "Sending Transaction"
 msgstr ""
 
@@ -846,22 +803,11 @@
 msgid "Sent {btc} BTC to {name}"
 msgstr ""
 
-#: src/components/modals/SendModal.vue:514
+#: src/components/modals/SendModal.vue:526
 msgid "Sent {nim} NIM"
 msgstr ""
 
-#: src/components/modals/SendModal.vue:510
-=======
-#: src/components/modals/SendModal.vue:490
-msgid "Sending Transaction"
-msgstr ""
-
-#: src/components/modals/SendModal.vue:525
-msgid "Sent {nim} NIM"
-msgstr ""
-
-#: src/components/modals/SendModal.vue:521
->>>>>>> 09987216
+#: src/components/modals/SendModal.vue:522
 msgid "Sent {nim} NIM to {name}"
 msgstr ""
 
@@ -915,11 +861,7 @@
 msgid "Show Link"
 msgstr ""
 
-<<<<<<< HEAD
 #: src/components/layouts/AddressOverview.vue:122
-=======
-#: src/components/layouts/AddressOverview.vue:104
->>>>>>> 09987216
 msgid "Signup"
 msgstr ""
 
@@ -927,12 +869,8 @@
 msgid "Skip for now"
 msgstr ""
 
-<<<<<<< HEAD
 #: src/components/modals/BtcSendModal.vue:517
-#: src/components/modals/SendModal.vue:525
-=======
-#: src/components/modals/SendModal.vue:536
->>>>>>> 09987216
+#: src/components/modals/SendModal.vue:537
 msgid "Something went wrong"
 msgstr ""
 
@@ -948,7 +886,7 @@
 msgid "Staking"
 msgstr ""
 
-#: src/components/modals/SendModal.vue:353
+#: src/components/modals/SendModal.vue:352
 msgid "standard"
 msgstr ""
 
@@ -1113,14 +1051,11 @@
 msgid "You are using a Legacy Account "
 msgstr ""
 
-<<<<<<< HEAD
-#: src/components/BtcTransactionList.vue:46
-=======
 #: src/components/TestnetFaucet.vue:122
 msgid "You can receive more free NIM in {waitTime} hours."
 msgstr ""
 
->>>>>>> 09987216
+#: src/components/BtcTransactionList.vue:46
 #: src/components/TransactionList.vue:58
 msgid "You now own crypto!"
 msgstr ""
