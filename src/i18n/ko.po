--- conflicted
+++ resolved
@@ -126,11 +126,7 @@
 msgid "Block #{height}"
 msgstr "블록 #{height}"
 
-<<<<<<< HEAD
-#: src/components/modals/TransactionModal.vue:191
-=======
 #: src/components/modals/TransactionModal.vue:196
->>>>>>> 09987216
 msgid "Block explorer"
 msgstr "블록 탐색기"
 
@@ -164,11 +160,7 @@
 msgid "Cannot import contacts, wrong file format."
 msgstr "파일 형식이 잘못되어 연락처를 불러올 수 없습니다."
 
-<<<<<<< HEAD
-#: src/components/modals/TransactionModal.vue:323
-=======
 #: src/components/modals/TransactionModal.vue:328
->>>>>>> 09987216
 #: src/components/TransactionList.vue:61
 #: src/components/TransactionListItem.vue:138
 msgid "Cashlink"
@@ -280,9 +272,6 @@
 msgid "Credit Card accepted"
 msgstr "신용 카드 허용"
 
-<<<<<<< HEAD
-#: src/components/modals/TransactionModal.vue:167
-=======
 #: src/components/layouts/Settings.vue:121
 msgid "Currency Format"
 msgstr ""
@@ -292,7 +281,6 @@
 msgstr ""
 
 #: src/components/modals/TransactionModal.vue:168
->>>>>>> 09987216
 msgid "Current value"
 msgstr "현재 가치"
 
@@ -850,13 +838,10 @@
 msgid "Store, send and receive NIM."
 msgstr "NIM을 보관하고 주고 받으세요."
 
-<<<<<<< HEAD
-=======
 #: src/components/layouts/Settings.vue:123
 msgid "Switch between currency specific and language specific formatting."
 msgstr ""
 
->>>>>>> 09987216
 #: src/components/NetworkStats.vue:45
 msgid "syncing"
 msgstr "동기화 중"
@@ -940,13 +925,8 @@
 msgid "Tweet your map!"
 msgstr "지도를 트윗하세요!"
 
-<<<<<<< HEAD
-#: src/components/modals/TransactionModal.vue:324
-#: src/components/TransactionListItem.vue:139
-=======
 #: src/components/modals/TransactionModal.vue:329
 #: src/components/TransactionListItem.vue:140
->>>>>>> 09987216
 msgid "Unclaimed Cashlink"
 msgstr "미인수 캐시링크"
 
