--- conflicted
+++ resolved
@@ -72,13 +72,10 @@
 #: src/components/FeeSelector.vue:8
 msgid "15m"
 msgstr "15 хв."
-<<<<<<< HEAD
-=======
 
 #: src/components/modals/BuyCryptoModal.vue:33
 msgid "2"
 msgstr "2"
->>>>>>> 1097ca29
 
 #: src/components/FeeSelector.vue:7
 msgid "2-4h"
@@ -287,8 +284,6 @@
 #: src/components/layouts/AccountOverview.vue:25
 msgid "Backup"
 msgstr "Способи відновлення доступу"
-<<<<<<< HEAD
-=======
 
 #: src/components/BtcTransactionListItem.vue:235
 #: src/components/modals/BtcTransactionModal.vue:472
@@ -296,7 +291,6 @@
 #: src/components/TransactionListItem.vue:215
 msgid "Bank Account"
 msgstr "Банківський рахунок"
->>>>>>> 1097ca29
 
 #: src/components/modals/BuyOptionsModal.vue:10
 msgid "Bank Transfer"
@@ -370,11 +364,6 @@
 "Купуйте і продавайте BTC за допомогою банківського переказу.\n"
 "Вже скоро!"
 
-<<<<<<< HEAD
-#: src/components/modals/TradeModal.vue:98
-msgid "Buy and sell with your wallet."
-msgstr "Купуйте і продавайте через гаманець."
-=======
 #: src/components/modals/BuyCryptoModal.vue:185
 #: src/components/modals/BuyCryptoModal.vue:190
 #: src/components/modals/BuyCryptoModal.vue:204
@@ -385,7 +374,6 @@
 #: src/components/modals/BuyCryptoModal.vue:23
 msgid "Buy Crypto with Fiat"
 msgstr "Купляйте крипту через традиційні гроші"
->>>>>>> 1097ca29
 
 #: src/components/TransactionList.vue:65
 msgid "Buy NIM"
@@ -420,13 +408,8 @@
 msgid ""
 "By clicking '{text}', you agree to the ToS of {Fastspot} and {FastspotGO}."
 msgstr ""
-<<<<<<< HEAD
-"Натискаючи 'підтвердити', Ви погоджуєтесь із умовами використання {Fastspot}"
-" і {FastspotGO}."
-=======
 "Натискаючи \"{text}\", ви погоджуєтесь із умовами використання {Fastspot} та"
 " {FastspotGO}."
->>>>>>> 1097ca29
 
 #: src/components/modals/BuyCryptoModal.vue:201
 #: src/components/swap/SwapModal.vue:171
@@ -619,14 +602,6 @@
 msgstr ""
 "Створено {count} хвилину тому  |  Створено {count} хвилин/хвилини тому"
 
-<<<<<<< HEAD
-#: src/components/modals/BtcReceiveModal.vue:177
-msgid "Created {count} second ago | Created {count} seconds ago"
-msgstr ""
-"Створено {count} секунду тому  |  Створено {count} секунд/секунди тому"
-
-=======
->>>>>>> 1097ca29
 #: src/components/modals/BtcReceiveModal.vue:174
 msgid "Created just now"
 msgstr "Створено щойно"
@@ -635,19 +610,9 @@
 msgid "Created yesterday"
 msgstr "Створено вчора"
 
-<<<<<<< HEAD
-#: src/components/modals/TradeModal.vue:50
-msgid "Credit Card accepted"
-msgstr "Кредитні картки приймаються"
-
-#: src/components/layouts/Settings.vue:121
-msgid "Developer"
-msgstr "Для розробників"
-=======
 #: src/components/modals/BuyOptionsModal.vue:43
 msgid "Credit Card"
 msgstr ""
->>>>>>> 1097ca29
 
 #: src/components/layouts/Settings.vue:195
 #: src/components/modals/DisclaimerModal.vue:5
@@ -671,19 +636,6 @@
 msgid "Done"
 msgstr "Готово"
 
-<<<<<<< HEAD
-#: src/components/modals/WelcomeModal.vue:80
-msgid "Download it and store it safely. Don’t share it – don’t lose it."
-msgstr ""
-"Завантажте і зберігайте у надійному місці. Нікому не надсилайте цей файл і "
-"не загубіть його."
-
-#: src/components/modals/WelcomeModal.vue:26
-msgid "Download your Login File"
-msgstr "Завантажте файл-ключ"
-
-=======
->>>>>>> 1097ca29
 #: src/components/modals/BtcSendModal.vue:112
 msgid "Duration and fees are estimates."
 msgstr "Тривалість і комісія є приблизними."
@@ -726,19 +678,11 @@
 
 #: src/components/layouts/Settings.vue:110
 msgid "Edit the amount of decimals visible for BTC values."
-<<<<<<< HEAD
-msgstr "Змінити кількість знаків після коми для BTC"
-=======
 msgstr "Змінити кількість знаків після коми для BTC."
->>>>>>> 1097ca29
 
 #: src/components/layouts/Settings.vue:50
 msgid "Edit the amount of decimals visible for NIM values."
-<<<<<<< HEAD
-msgstr "Змінити кількість знаків після коми для NIM"
-=======
 msgstr "Змінити кількість знаків після коми для NIM."
->>>>>>> 1097ca29
 
 #: src/components/modals/BtcSendModal.vue:435
 #: src/components/modals/SendModal.vue:504
@@ -966,13 +910,10 @@
 msgstr ""
 "Збільшіть швидкість переказу, вказавши вищу комісію. Уся комісія збирається "
 "майнерами напряму."
-<<<<<<< HEAD
-=======
 
 #: src/components/modals/BuyOptionsModal.vue:34
 msgid "Innovation by Nimiq"
 msgstr ""
->>>>>>> 1097ca29
 
 #: src/components/modals/BtcSendModal.vue:90
 #: src/components/modals/SendModal.vue:133
@@ -1016,18 +957,9 @@
 msgid "Learn more here"
 msgstr "Дізнайтеся більше тут"
 
-<<<<<<< HEAD
-#: src/components/swap/SwapModal.vue:271
-msgid "Ledger accounts do not support Swaps yet, check back soon!"
-msgstr "Наразі, Ledger рахунки не підтримують можливість обміну."
-
 #: src/components/layouts/AddressOverview.vue:135
 msgid "Let's get started! Create your Nimiq account:"
 msgstr "Розпочнемо! Створіть рахунок у мережі Німік."
-=======
-#: src/components/layouts/AddressOverview.vue:135
-msgid "Let's get started! Create your Nimiq account:"
-msgstr "Розпочнемо! Створіть рахунок у мережі Німік."
 
 #: src/components/modals/BuyCryptoModal.vue:38
 msgid "Let's go"
@@ -1036,7 +968,6 @@
 #: src/components/modals/WelcomeModal.vue:64
 msgid "Let's go!"
 msgstr ""
->>>>>>> 1097ca29
 
 #: src/components/NetworkMap.vue:29
 msgid "Light Node"
@@ -1130,23 +1061,9 @@
 msgid "Network fee: {sats} sat/vByte"
 msgstr "Комісія мережі: {sats} сат/вБайт"
 
-<<<<<<< HEAD
-#: src/components/swap/SwapFeesTooltip.vue:14
-msgid "NIM network fees"
-msgstr "Комісія переказу NIM"
-
-#: src/components/modals/WelcomeModal.vue:28
-msgid ""
-"Nimiq does not store your personal data.\n"
-"Use your Login File to log in."
-msgstr ""
-"Німік не зберігає ваші особисті дані.\n"
-"Використовуйте файл-ключ щоб увійти."
-=======
 #: src/components/swap/SwapFeesTooltip.vue:28
 msgid "NIM network fee"
 msgstr "Комісія NIM"
->>>>>>> 1097ca29
 
 #: src/components/modals/DisclaimerModal.vue:17
 msgid ""
@@ -1161,8 +1078,6 @@
 #: src/components/modals/BtcSendModal.vue:128
 msgid "Nimiq wallet does not support transaction messages for Bitcoin."
 msgstr "Гаманець Німік не підтримує повідомлень у переказах."
-<<<<<<< HEAD
-=======
 
 #: src/components/swap/SwapNotification.vue:179
 msgid "No connection to {chain} network."
@@ -1175,7 +1090,6 @@
 #: src/components/modals/TradeModal.vue:50
 msgid "No registration"
 msgstr ""
->>>>>>> 1097ca29
 
 #: src/components/BtcTransactionList.vue:79
 #: src/components/TransactionList.vue:83
@@ -1262,8 +1176,6 @@
 #: src/components/layouts/Sidebar.vue:10
 msgid "Please do not use your Mainnet accounts!"
 msgstr "Будь ласка, не використовуйте ваші рахунки з основної мережі."
-<<<<<<< HEAD
-=======
 
 #: src/components/swap/SwapSepaFundingInstructions.vue:69
 msgid "Please ensure that you are sending an instant transaction!"
@@ -1273,7 +1185,6 @@
 #: src/components/swap/SwapAnimation.vue:47
 msgid "Please keep your Swap ID for reference."
 msgstr ""
->>>>>>> 1097ca29
 
 #: src/components/modals/DisclaimerModal.vue:13
 msgid ""
@@ -1289,13 +1200,10 @@
 "команді Німік чи іншим третім особам. Контроль над вашими коштами є тільки у"
 " вас на вашому пристрої. Німік лишень надає веб-застосунок для того щоб ви "
 "могли з легкістю взаємодіяти з блокчейном напряму."
-<<<<<<< HEAD
-=======
 
 #: src/components/swap/SwapSepaFundingInstructions.vue:7
 msgid "Please transfer"
 msgstr "Будь ласка, перекажіть"
->>>>>>> 1097ca29
 
 #: src/components/layouts/AddressOverview.vue:116
 #: src/components/MobileActionBar.vue:4
@@ -1316,11 +1224,7 @@
 
 #: src/components/TransactionList.vue:73
 msgid "Receive some free NIM to get started."
-<<<<<<< HEAD
-msgstr "Отримайте декілька безплатних NIM щоб розпочати"
-=======
 msgstr "Отримайте декілька безплатних NIM щоб розпочати."
->>>>>>> 1097ca29
 
 #: src/components/modals/BtcTransactionModal.vue:73
 #: src/components/modals/TransactionModal.vue:93
@@ -1417,24 +1321,18 @@
 #: src/components/SearchBar.vue:15
 msgid "Search transactions by contact, address, etc."
 msgstr "Пошук переказів за контактами, адресами, тощо."
-<<<<<<< HEAD
-=======
 
 #: src/components/modals/BuyCryptoModal.vue:32
 msgid "Select a currency and an amount."
 msgstr "Виберіть валюту та суму."
->>>>>>> 1097ca29
 
 #: src/components/layouts/Settings.vue:125
 msgid "Select which unit to show Bitcoin amounts in."
 msgstr "Обрати у яких одиницях відображати Біткоїн."
-<<<<<<< HEAD
-=======
 
 #: src/components/layouts/Sidebar.vue:35
 msgid "Sell"
 msgstr "Продати"
->>>>>>> 1097ca29
 
 #: src/components/layouts/AddressOverview.vue:111
 #: src/components/MobileActionBar.vue:10
@@ -1576,11 +1474,7 @@
 
 #: src/components/LegacyAccountNotice.vue:29
 msgid "Stake NIM to generate rewards for securing the network."
-<<<<<<< HEAD
-msgstr "Стекайте NIM щоб отримати винагороду за участь у блокчейні"
-=======
 msgstr "Стекайте NIM щоб отримати винагороду за участь у блокчейні."
->>>>>>> 1097ca29
 
 #: src/components/LegacyAccountNotice.vue:28
 msgid "Staking"
@@ -1593,8 +1487,6 @@
 #: src/components/modals/WelcomeModal.vue:7
 msgid "Store, send and receive NIM."
 msgstr "Зберігайте, надсилайте і отримуйте NIM."
-<<<<<<< HEAD
-=======
 
 #. avoid displaying the proxy address until we know related peer address
 #: src/components/BtcTransactionListItem.vue:231
@@ -1605,7 +1497,6 @@
 #: src/components/TransactionListItem.vue:202
 msgid "Swap"
 msgstr ""
->>>>>>> 1097ca29
 
 #: src/components/swap/SwapFeesTooltip.vue:34
 msgid "Swap fee"
@@ -1690,13 +1581,10 @@
 #: src/components/swap/SwapModal.vue:19
 msgid "The rate might change depending on the swap volume."
 msgstr "Курс може змінюватися в залежності від суми обміну."
-<<<<<<< HEAD
-=======
 
 #: src/components/swap/SwapAnimation.vue:14
 msgid "The Swap expired"
 msgstr ""
->>>>>>> 1097ca29
 
 #: src/components/TestnetFaucet.vue:133
 msgid "There are currently no free NIM available."
@@ -1720,11 +1608,7 @@
 
 #: src/components/swap/SwapModal.vue:91
 msgid "They will be increased gradually."
-<<<<<<< HEAD
-msgstr "Вони будуть поступово знятті."
-=======
 msgstr "Вони будуть поступово зняті."
->>>>>>> 1097ca29
 
 #: src/components/modals/BtcSendModal.vue:27
 msgid "This address has already been used"
@@ -1757,8 +1641,6 @@
 #: src/components/TestnetFaucet.vue:128
 msgid "This service is currently not available in your region."
 msgstr "Наразі цей сервіс є недоступним у вашому регіоні."
-<<<<<<< HEAD
-=======
 
 #: src/components/modals/MoonpayModal.vue:6
 msgid "This service is operated by {link}"
@@ -1771,18 +1653,14 @@
 msgstr ""
 "Незабаром цю послугу значно прискорять банки, які оновлюють свою "
 "інфраструктуру."
->>>>>>> 1097ca29
 
 #: src/components/swap/SwapAnimation.vue:53
 msgid "This swap is as decentralized as the blockchain itself."
 msgstr "Цей обмін є децентралізованим, так як і блокчейн."
-<<<<<<< HEAD
-=======
 
 #: src/components/swap/SwapAnimation.vue:215
 msgid "This usually takes {time} seconds."
 msgstr ""
->>>>>>> 1097ca29
 
 #: src/components/AnnouncementBox.vue:33
 #: src/components/modals/TradeModal.vue:36
@@ -1865,15 +1743,6 @@
 msgid "Use a new Bitcoin address for every transaction to improve privacy."
 msgstr ""
 "Використовуйте нову Біткоїн адресу для кожного переказу задля приватності."
-<<<<<<< HEAD
-
-#: src/components/modals/WelcomeModal.vue:83
-msgid "Use it to access your account from any device."
-msgstr ""
-"Використовуйте файл-ключ що отримати доступ до вашого рахунку із будь-якого "
-"пристрою."
-=======
->>>>>>> 1097ca29
 
 #: src/components/modals/BtcReceiveModal.vue:19
 msgid ""
@@ -1989,8 +1858,6 @@
 msgstr ""
 "Ваші рахунки є рахунками старого зразка. Змінюйте, редагуйте і створюйте "
 "рахунки за допомогою нового інтерфейсу."
-<<<<<<< HEAD
-=======
 
 #: src/components/modals/overlays/BuyCryptoBankCheckOverlay.vue:22
 msgid "Your bank is not eligible?"
@@ -2003,7 +1870,6 @@
 msgstr ""
 "Ваш банк повинен підтримувати операції SEPA Instant out. Деякі банки його "
 "поки не підтримують, але, ймовірно, підтримають у майбутньому."
->>>>>>> 1097ca29
 
 #: src/components/NetworkMap.vue:22
 msgid "Your browser"
@@ -2019,13 +1885,6 @@
 
 #: src/components/modals/WelcomeModal.vue:13
 msgid "Your browser is a Node"
-<<<<<<< HEAD
-msgstr "Ваш веб-оглядач є вузлом мережі."
-
-#: src/components/modals/WelcomeModal.vue:77
-msgid "Your Login File, in combination with your password, grants access."
-msgstr "Файл-ключ, у комбінації з паролем, надає доступ до рахунку."
-=======
 msgstr ""
 "Ваш веб-оглядач\n"
 "є вузлом мережі."
@@ -2037,7 +1896,6 @@
 msgstr ""
 "Ваш щомісячний ліміт покупок все одно буде\n"
 "зменшено, навіть якщо скасувати зараз."
->>>>>>> 1097ca29
 
 #: src/components/modals/LegacyAccountNoticeModal.vue:9
 msgid ""
