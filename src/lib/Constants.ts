export {
    FiatApiSupportedFiatCurrency as FiatCurrency,
    FiatApiSupportedCryptoCurrency as CryptoCurrency,
} from '@nimiq/utils';

export const FIAT_PRICE_UNAVAILABLE = null;
export const CASHLINK_ADDRESS = 'cashlink';

export const ENV_MAIN = 'main';
export const ENV_TEST = 'test';
export const ENV_DEV = 'dev';

export const MAINNET_ORIGIN = 'https://wallet.nimiq.com';
export const TESTNET_ORIGIN = 'https://wallet.nimiq-testnet.com';

<<<<<<< HEAD
export const BTC_ADDRESS_GAP = 5; // TODO: Update to standard 20
=======
export const FIAT_CURRENCY_DENYLIST = [
    'BDT', 'BHD', 'BMD', 'KWD', 'LKR', 'MMK', 'SAR',
];
>>>>>>> 4fcde6d4
<|MERGE_RESOLUTION|>--- conflicted
+++ resolved
@@ -13,10 +13,8 @@
 export const MAINNET_ORIGIN = 'https://wallet.nimiq.com';
 export const TESTNET_ORIGIN = 'https://wallet.nimiq-testnet.com';
 
-<<<<<<< HEAD
-export const BTC_ADDRESS_GAP = 5; // TODO: Update to standard 20
-=======
 export const FIAT_CURRENCY_DENYLIST = [
     'BDT', 'BHD', 'BMD', 'KWD', 'LKR', 'MMK', 'SAR',
 ];
->>>>>>> 4fcde6d4
+
+export const BTC_ADDRESS_GAP = 5; // TODO: Update to standard 20