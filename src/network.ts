/* eslint-disable no-console */
import { ref, watch } from '@vue/composition-api';
import { SignedTransaction } from '@nimiq/hub-api';
import type { Client, PlainStakingContract, PlainTransactionDetails } from '@nimiq/core';

import { checkIfDemoIsActive } from '@/lib/Demo';
import { useAddressStore } from './stores/Address';
import { useTransactionsStore, TransactionState } from './stores/Transactions';
import { useNetworkStore } from './stores/Network';
import { useProxyStore } from './stores/Proxy';
import { useConfig } from './composables/useConfig';
import { AddStakeEvent, ApiValidator, RawValidator, useStakingStore } from './stores/Staking';
import { ENV_MAIN, STAKING_CONTRACT_ADDRESS } from './lib/Constants';
import { reportToSentry } from './lib/Sentry';
import { useAccountStore } from './stores/Account';

let isLaunched = false;
let clientPromise: Promise<Client>;

type Balances = Map<string, number>;
const balances: Balances = new Map(); // Balances in Luna, excluding pending txs

let clientStartTimestamp: number | undefined;

export async function getNetworkClient() {
    const { config } = useConfig();

    // eslint-disable-next-line no-async-promise-executor
    clientPromise = clientPromise || (async () => {
        // Note: we don't need to reset clientPromise on changes to the config because we only use config.environment
        // which never changes at runtime. Changing config.nimiqSeeds at runtime is not supported.
        const { ClientConfiguration, Client } = await import('@nimiq/core');
        const clientConfig = new ClientConfiguration();
        clientConfig.network(config.environment === ENV_MAIN ? 'mainalbatross' : 'testalbatross');
        clientConfig.seedNodes(config.nimiqSeeds);
        clientConfig.syncMode('pico');
        clientConfig.logLevel('debug');
        clientStartTimestamp = Date.now();
        return Client.create(clientConfig.build());
    })();

    return clientPromise;
}

async function reconnectNetwork() {
    const client = await getNetworkClient();
    await client.connectNetwork();
}

async function disconnectNetwork() {
    const client = await getNetworkClient();
    await client.disconnectNetwork();
}

let updatingValidators = false;
export async function updateValidators(client: Client) {
    if (updatingValidators) return;
    updatingValidators = true;

    await client.waitForConsensusEstablished();
    const contract = await retry(
        () => client.getAccount(STAKING_CONTRACT_ADDRESS) as Promise<PlainStakingContract>,
    ).catch(reportFor('getAccount(staking contract)'));
    if (!contract) {
        updatingValidators = false;
        return;
    }

    const activeValidators = contract.activeValidators.map(([address, balance]) => ({
        address,
        balance,
    }));
    const activeStake = activeValidators.reduce((sum, validator) => sum + validator.balance, 0);

    const validators: RawValidator[] = activeValidators.map(({ address, balance }) => ({
        address,
        active: true,
        balance,
        dominance: balance / activeStake,
    }));

    useStakingStore().setValidators(validators);
    updatingValidators = false;
}

function reportFor(method: string) {
    return (error: Error) => {
        const accountId = useAccountStore().state.activeAccountId ?? undefined;
        reportToSentry(error, { extra: { method }, accountId });
    };
}

export async function launchNetwork() {
    if (isLaunched) return;
    isLaunched = true;

    const {
        state: network$,
        addPeer,
        removePeer,
        patch: patchNetworkStore,
        fetchedAddresses,
        addFetchedAddress,
        removeFetchedAddress,
        clearFetchedAddresses,
    } = useNetworkStore();
    const transactionsStore = useTransactionsStore();
    const addressStore = useAddressStore();
    const stakingStore = useStakingStore();

    const subscribedAddresses = new Set<string>();

    const subscribedProxies = new Set<string>();
    const seenProxies = new Set<string>();

    // Avoid "Failed to fetch transactions" warning showing while initializing the Nimiq SDK,
    // already shows "Fetching" instead.
    network$.fetchingTxHistory++;

    const client = await getNetworkClient();

    // Reset, to not show "Fetching" forever ;-)
    network$.fetchingTxHistory--;

    async function updateBalances(addresses: string[] = [...balances.keys()]) {
        if (!addresses.length || checkIfDemoIsActive()) return;
        await client.waitForConsensusEstablished();
        const accounts = await retry(() => client.getAccounts(addresses)).catch(reportFor('getAccounts'));
        if (!accounts) return;
        const newBalances: Balances = new Map(
            accounts.map((account, i) => [addresses[i], account.balance]),
        );

        for (const [address, newBalance] of newBalances) {
            if (balances.get(address) === newBalance) {
                // Balance did not change since last check.
                // Remove from newBalances Map to not update the store.
                newBalances.delete(address);
            } else {
                // Update balances cache
                balances.set(address, newBalance);
            }
        }

        if (!newBalances.size) return;
        console.debug('Got new balances for', [...newBalances.keys()]);
        for (const [address, balance] of newBalances) {
            addressStore.patchAddress(address, { balance });
        }
    }

    async function updateStakes(addresses: string[] = [...balances.keys()]) {
        if (!addresses.length) return;
        await client.waitForConsensusEstablished();
        const stakers = await retry(() => client.getStakers(addresses)).catch(reportFor('getStakers'));
        if (!stakers) return;
        stakers.forEach((staker, i) => {
            const address = addresses[i];
            if (staker) {
                stakingStore.setStake({
                    address,
                    activeBalance: staker.balance,
                    inactiveBalance: staker.inactiveBalance,
                    inactiveRelease: staker.inactiveRelease,
                    validator: staker.delegation,
                    retiredBalance: staker.retiredBalance,
                });
            } else {
                // Staker does not exist (anymore)
                stakingStore.removeStake(address);
            }
        });
    }

    watch([addressStore.activeAddress], ([activeAddress]) => {
        if (!activeAddress) return;
        const { config } = useConfig();
        const endpoint = config.staking.stakeEventsEndpoint;
        const url = endpoint.replace('ADDRESS', activeAddress.replaceAll(' ', '+'));
        retry(
            () => fetch(url)
                .then((res) => res.json())
                .then((events: AddStakeEvent[]) => {
                    useStakingStore().setStakingEvents(activeAddress, events);
                    console.log('Got add-stake events for', activeAddress, events);
                }),
            { maxRetries: 3 },
        ).catch(reportFor('fetch(add-stake events)'));
    });

    function forgetBalances(addresses: string[]) {
        for (const address of addresses) {
            balances.delete(address);
        }
    }

    const txFetchTrigger = ref(0);
    function invalidateTransactionHistory(includeProxies = false) {
        // Invalidate fetched addresses
        clearFetchedAddresses();
        // Trigger watcher
        txFetchTrigger.value += 1;

        // Do the same for proxies if requested
        if (includeProxies) {
            seenProxies.clear();
            proxyStore.triggerNetwork();
        }
    }

    // Start as true, since at app start everything is already invalidated and unconnected
    let txHistoryWasInvalidatedSinceLastConsensus = true;
    let networkWasReconnectedSinceLastConsensus = true;
    client.addConsensusChangedListener(async (consensus) => {
        network$.consensus = consensus;
        if (clientStartTimestamp) {
            // @ts-expect-error Matomo action queue is not typed
            window._paq.push([
                'trackEvent',
                'Network', // Category
                'Consensus', // Action
                consensus, // Name
                Math.round((Date.now() - clientStartTimestamp) / 100) / 10, // Value
            ]);
            if (consensus === 'established') {
                // Prevent reporting of reconnections after the first time consensus was established
                clientStartTimestamp = undefined;
            }
        }

        if (consensus === 'established') {
            const stop = watch(() => network$.fetchingTxHistory, (fetching) => {
                if (fetching === 0) {
                    txHistoryWasInvalidatedSinceLastConsensus = false;
                    stop();
                }
            }, { lazy: true });
            networkWasReconnectedSinceLastConsensus = false;
        } else if (!txHistoryWasInvalidatedSinceLastConsensus) {
            invalidateTransactionHistory(true);
            updateBalances();
            updateStakes();
            txHistoryWasInvalidatedSinceLastConsensus = true;
        }
    });

    let lastVisibilityFetch = Date.now();
    document.addEventListener('visibilitychange', () => {
        if (document.visibilityState !== 'visible') return;

        if (Date.now() - lastVisibilityFetch > useConfig().config.pageVisibilityTxRefreshInterval) {
            if (!txHistoryWasInvalidatedSinceLastConsensus) {
                invalidateTransactionHistory();
                lastVisibilityFetch = Date.now();
            }
        }

        // If network is disconnected when going back to app, trigger reconnect
        if (useNetworkStore().state.consensus === 'connecting' && !networkWasReconnectedSinceLastConsensus) {
            disconnectNetwork().then(reconnectNetwork);
            networkWasReconnectedSinceLastConsensus = true;
        }
    });

    let reconnectTimeout: number | undefined;
    window.addEventListener('offline', async () => {
        console.warn('Browser is OFFLINE');
        if (reconnectTimeout) window.clearTimeout(reconnectTimeout);
        disconnectNetwork();
    });
    window.addEventListener('online', () => {
        console.info('Browser is ONLINE');
        reconnectTimeout = window.setTimeout(() => {
            reconnectNetwork();
            reconnectTimeout = undefined;
        }, 1000);
    });

    let currentEpoch = 0;

    client.addHeadChangedListener(async (hash) => {
        const block = await retry(() => client.getBlock(hash)).catch(reportFor('getBlock'));
        if (!block) return;
        const { height, timestamp, epoch } = block;
        console.log('Head is now at', height);
        patchNetworkStore({ height, timestamp });

        // The NanoApi did recheck all balances on every block
        // I don't think we need to do this here, as wallet addresses are only expected to
        // change in balance when sending or receiving a transaction, as they should not be mining
        // directly.

        if (epoch > currentEpoch) {
            currentEpoch = epoch;
            updateValidators(client);
        }
    });

    client.addPeerChangedListener((peerId, reason, peerCount, peerInfo) => {
        if (reason === 'joined' && peerInfo) {
            addPeer({
                peerId,
                multiAddress: peerInfo.address,
                nodeType: peerInfo.type,
                connected: true,
            });
        } else if (reason === 'left') {
            removePeer(peerId);
        }
        network$.peerCount = peerCount;
    });

    updateValidators(client);

    // Update validator API data on launch
    (async () => {
        const { config } = useConfig();
        const url = `${config.staking.validatorsApiBase}${config.staking.validatorsPath}?only-known=true`;
        const apiValidators = await retry(() => fetch(url))
            .then((res) => res.json()).catch(() => []) as ApiValidator[];
        stakingStore.setApiValidators(apiValidators);
    })();

    function transactionListener(plain: PlainTransactionDetails) {
        if (checkIfDemoIsActive()) return;
        if (plain.recipient === STAKING_CONTRACT_ADDRESS) {
            if (plain.data.type === 'add-stake') {
                if (!balances.has(plain.sender) && 'staker' in plain.data) {
                    // This is a staking transaction from a validator to one of our stakers
                    updateStakes([plain.data.staker]);
                    // Then ignore this transaction
                    // TODO: Store for tracking of staking rewards?
                    return;
                }
            }

            // Otherwise the sender is the staker
            updateStakes([plain.sender]);
        } else if (plain.sender === STAKING_CONTRACT_ADDRESS) {
            // This is an unstaking transaction
            updateStakes([plain.recipient]);
        }

        transactionsStore.addTransactions([plain]);

        if (
            plain.state === TransactionState.INCLUDED
            // @ts-expect-error MINED is not included in the types for PoS transactions
            || plain.state === TransactionState.MINED
        ) {
            const addresses: string[] = [];
            if (balances.has(plain.sender)) {
                addresses.push(plain.sender);
            }
            if (balances.has(plain.recipient)) {
                addresses.push(plain.recipient);
            }
            updateBalances(addresses);
        }
    }

    function subscribe(addresses: string[]) {
        if (checkIfDemoIsActive()) return false;
        client.addTransactionListener(transactionListener, addresses);
        updateBalances(addresses);
        updateStakes(addresses);
        return true;
    }

    // Subscribe to new addresses (for balance updates and transactions)
    // Also remove logged out addresses from fetched (so that they get fetched on next login)
    watch(addressStore.addressInfos, () => {
        if (checkIfDemoIsActive()) return;
        const newAddresses: string[] = [];
        const removedAddresses = new Set(subscribedAddresses);

        for (const address of Object.keys(addressStore.state.addressInfos)) {
            if (subscribedAddresses.has(address)) {
                removedAddresses.delete(address);
                continue;
            }

            subscribedAddresses.add(address);
            newAddresses.push(address);
        }

        if (removedAddresses.size) {
            for (const removedAddress of removedAddresses) {
                subscribedAddresses.delete(removedAddress);
                removeFetchedAddress(removedAddress);
            }
            // Let the network forget the balances of the removed addresses,
            // so that they are reported as new again at re-login.
            forgetBalances([...removedAddresses]);
        }

        if (!newAddresses.length) return;

        console.debug('Subscribing addresses', newAddresses);
        subscribe(newAddresses);
    });

<<<<<<< HEAD
    // Fetch transactions for active address
    watch([addressStore.activeAddress, txFetchTrigger], ([activeAddress, trigger]) => {
        if (checkIfDemoIsActive()) return;
=======
    watch([addressStore.activeAddress, txFetchTrigger], async ([activeAddress, trigger]) => {
>>>>>>> 1307418d
        const address = activeAddress as string | null;
        if (!address || fetchedAddresses.value.includes(address)) return;
        addFetchedAddress(address);

        console.debug('Scheduling transaction fetch for', address);

        const knownTxDetails = addressStore.transactionsForActiveAddress.value;
        // FIXME: Re-enable lastConfirmedHeight, but ensure it syncs from 0 the first time
        //        (even when cross-account transactions are already present)
        // const lastConfirmedHeight = knownTxDetails
        //     .filter((tx) => tx.state === TransactionState.CONFIRMED)
        //     .reduce((maxHeight, tx) => Math.max(tx.blockHeight!, maxHeight), 0);

        network$.fetchingTxHistory++;

        if ((trigger as number) > 0) updateBalances([address]);

        await client.waitForConsensusEstablished();
        const { config } = useConfig();

        let limit = 5; // This will be doubled to 10 in the first loop iteration
        let lastFetchedTxLength = limit;
        let startAt: string | undefined;

        while (lastFetchedTxLength === limit) {
            // Double the limit until 100
            limit = Math.min(100, limit * 2);

            try {
                // Determine list of known transactions to pass in
                const knownTxStartIndex = startAt
                    // eslint-disable-next-line no-loop-func
                    ? knownTxDetails.findIndex((tx) => tx.transactionHash === startAt) || 0
                    : 0;
                const knownTxs = knownTxDetails.slice(knownTxStartIndex, knownTxStartIndex + limit);
                console.info('Fetching transaction history for', address, knownTxs);

                // eslint-disable-next-line no-await-in-loop
                const txDetails = await retry(
                    // eslint-disable-next-line no-loop-func
                    () => client.getTransactionsByAddress(
                        address,
                        /* lastConfirmedHeight - 10 */ undefined,
                        knownTxs,
                        startAt,
                        limit,
                        // Reduce number of required history peers in the testnet
                        /* minPeers */ config.environment === ENV_MAIN ? undefined : 1,
                    ),
                );

                // getTransactionsByAddress returns unfound (i.e. they were outside the limit) known txs as well,
                // so we need to filter them out to determine the number of new transactions
                const knownTxsHashes = new Set(knownTxs.map((tx) => tx.transactionHash));
                const newTxDetails = txDetails.filter((tx) => !knownTxsHashes.has(tx.transactionHash));

                console.info('Got transaction history for', address, txDetails);

                lastFetchedTxLength = newTxDetails.length;
                if (newTxDetails.length > 0 && newTxDetails[lastFetchedTxLength - 1].blockHeight) {
                    startAt = newTxDetails[lastFetchedTxLength - 1].transactionHash;
                }

                // Here we still add all returned transactions to the store, because
                // 1. It doesn't hurt
                // 2. Some known transactions might have an updated state
                transactionsStore.addTransactions(txDetails);
            } catch (error) {
                reportFor('getTransactionsByAddress')(error as Error);
                removeFetchedAddress(address);
            }
        }
        network$.fetchingTxHistory--;
    });

    // Fetch transactions for proxies
    const proxyStore = useProxyStore();
    watch(proxyStore.networkTrigger, () => {
        if (checkIfDemoIsActive()) return;
        const newProxies: string[] = [];
        const addressesToSubscribe: string[] = [];
        for (const proxyAddress of proxyStore.allProxies.value) {
            if (!seenProxies.has(proxyAddress)) {
                // For new addresses the tx history and if required subscribing is handled below
                seenProxies.add(proxyAddress);
                newProxies.push(proxyAddress);
                continue;
            }

            // If we didn't subscribe in the first pass, subscribe on second pass if needed, see below.
            if (
                !subscribedProxies.has(proxyAddress)
                && proxyStore.state.funded.includes(proxyAddress)
                && proxyStore.state.claimed.includes(proxyAddress)
            ) {
                subscribedProxies.add(proxyAddress);
                addressesToSubscribe.push(proxyAddress);
            }
        }
        if (addressesToSubscribe.length) subscribe(addressesToSubscribe);
        if (!newProxies.length) return;

        console.debug(`Fetching history for ${newProxies.length} proxies`);

        for (const proxyAddress of newProxies) {
            const knownTxDetails = Object.values(transactionsStore.state.transactions)
                .filter((tx) => tx.sender === proxyAddress || tx.recipient === proxyAddress);

            network$.fetchingTxHistory++;

            client.waitForConsensusEstablished()
                .then(() => {
                    console.debug('Fetching transaction history for proxy', proxyAddress, knownTxDetails);
                    const { config } = useConfig();
                    return retry(() => client.getTransactionsByAddress(
                        proxyAddress,
                        /* sinceBlockHeight */ 0,
                        knownTxDetails,
                        /* startAt */ undefined,
                        /* limit */ undefined,
                        // Reduce number of required history peers in the testnet
                        /* minPeers */ config.environment === ENV_MAIN ? undefined : 1,
                    ));
                })
                .then((txDetails) => {
                    if (
                        proxyStore.state.funded.includes(proxyAddress)
                        && !subscribedProxies.has(proxyAddress)
                        && !txDetails.find((tx) => tx.sender === proxyAddress
                            && tx.state === TransactionState.CONFIRMED)
                    ) {
                        // No claiming transactions found, or the claiming tx is not yet confirmed, so we might need to
                        // subscribe for updates.
                        // If we were triggered by a funding transaction, we have to subscribe in any case because we
                        // don't know when and to where the proxy will be claimed. If we were triggered by a claimed
                        // transaction and don't know the funding transaction yet wait with subscribing until the second
                        // pass to see whether we actually have to subscribe (which is for example not the case if
                        // funding and claiming are both from/to addresses that are subscribed anyways; see
                        // needToSubscribe in ProxyDetection).
                        // If the funding tx has not been known so far, it will be added to the transaction store below
                        // which in turn runs the ProxyDetection again and triggers the network and this watcher again
                        // for the second pass if needed.
                        subscribedProxies.add(proxyAddress);
                        subscribe([proxyAddress]);
                    }
                    transactionsStore.addTransactions(txDetails);
                })
                .catch((error) => {
                    reportFor('getTransactionsByAddress')(error);
                    seenProxies.delete(proxyAddress);
                })
                .then(() => network$.fetchingTxHistory--);
        }
    });
}

export async function sendTransaction(tx: SignedTransaction | string) {
    const client = await getNetworkClient();
    const plain = await client.sendTransaction(typeof tx === 'string' ? tx : tx.serializedTx);
    useTransactionsStore().addTransactions([plain]);
    return plain;
}

async function retry<T>(func: (...args: any[]) => T | Promise<T>, options?: Partial<{
    baseDelay: number,
    maxRetries: number,
}>): Promise<T> {
    const defaults = {
        baseDelay: 500,
        maxRetries: 10,
    };

    const { baseDelay, maxRetries } = { ...defaults, ...options };

    let i = 0;
    while (true) { // eslint-disable-line no-constant-condition
        try {
            // Run the function (async or not) and return the result if sucessful
            return await func(); // eslint-disable-line no-await-in-loop
        } catch (e) {
            // Stop retrying and instead throw the error if we reached the max number of retries
            if (i >= maxRetries) throw e;

            // If the function fails, increase the tries counter
            i += 1;

            // Wait an increasing amount of time before trying again
            const delay = baseDelay * i;
            await new Promise((resolve) => { setTimeout(resolve, delay); }); // eslint-disable-line no-await-in-loop
        }
    }
}

// @ts-expect-error debugging
window.gimmeNimiqClient = async () => getNetworkClient();<|MERGE_RESOLUTION|>--- conflicted
+++ resolved
@@ -400,13 +400,9 @@
         subscribe(newAddresses);
     });
 
-<<<<<<< HEAD
     // Fetch transactions for active address
-    watch([addressStore.activeAddress, txFetchTrigger], ([activeAddress, trigger]) => {
+    watch([addressStore.activeAddress, txFetchTrigger], async ([activeAddress, trigger]) => {
         if (checkIfDemoIsActive()) return;
-=======
-    watch([addressStore.activeAddress, txFetchTrigger], async ([activeAddress, trigger]) => {
->>>>>>> 1307418d
         const address = activeAddress as string | null;
         if (!address || fetchedAddresses.value.includes(address)) return;
         addFetchedAddress(address);
