--- conflicted
+++ resolved
@@ -72,10 +72,8 @@
             }
             return utxos;
         },
-<<<<<<< HEAD
         accountBalance: (state, { accountUtxos }) => (accountUtxos as Ref<UTXO[]>).value
             .reduce((sum, utxo) => sum + utxo.witness.value, 0),
-=======
         // activeExternalAddresses that were copied
         copiedExternalAddresses: (state, { activeExternalAddresses }): Readonly<BtcCopiedAddresses> => {
             const tmp = {} as BtcCopiedAddresses;
@@ -93,7 +91,6 @@
             addressSet.value.external
                 .filter(({ used, address }: BtcAddressInfo) => !used && !copiedExternalAddresses.value[address])
                 .map((btcAddressInfo: BtcAddressInfo) => btcAddressInfo.address),
->>>>>>> c8bd3a71
     },
     actions: {
         addAddressInfos(addressInfos: BtcAddressInfo[]) {
