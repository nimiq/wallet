--- conflicted
+++ resolved
@@ -1,12 +1,8 @@
 import { createStore } from 'pinia';
 import { getExchangeRates } from '@nimiq/utils';
 import { CryptoCurrency, FiatCurrency } from '../lib/Constants';
-<<<<<<< HEAD
-import { useTransactionsStore } from './Transactions'; // eslint-disable-line import/no-cycle
-import { useBtcTransactionsStore } from './BtcTransactions'; // eslint-disable-line import/no-cycle
-=======
 import { useTransactionsStore } from './Transactions';
->>>>>>> 61f2e559
+import { useBtcTransactionsStore } from './BtcTransactions';
 
 export type FiatState = {
     currency: FiatCurrency,
