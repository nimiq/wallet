--- conflicted
+++ resolved
@@ -25,11 +25,6 @@
     getters: {
         decimals: (state): Readonly<number> => state.decimals,
         language: (state): Readonly<string> => state.language,
-<<<<<<< HEAD
-        localizedFiat: (state): Readonly<boolean> => state.localizedFiat,
-        fiatLocale: (state): Readonly<string | undefined> => state.localizedFiat ? state.language : undefined,
-=======
->>>>>>> 362908ae
         colorMode: (state): Readonly<ColorMode> => state.colorMode,
         amountsHidden: (state): Readonly<boolean> => state.amountsHidden,
     },
